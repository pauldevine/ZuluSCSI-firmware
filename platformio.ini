; PlatformIO Project Configuration File https://docs.platformio.org/page/projectconf.html

[platformio]
default_envs = ZuluSCSIv1_0, ZuluSCSIv1_0_mini, ZuluSCSIv1_1_plus, ZuluSCSI_RP2040, ZuluSCSI_RP2040_Audio, ZuluSCSI_Pico, ZuluSCSI_Pico_DaynaPORT, ZuluSCSI_BS2

; Example platform to serve as a base for porting efforts
[env:template]
platform = ststm32
framework = arduino
board = bluepill_f103c8
build_flags =
    -Os -Isrc
    -DLOGBUFSIZE=512
    -DPREFETCH_BUFFER_SIZE=0
    -DMAX_SECTOR_SIZE=2048
    -DSCSI2SD_BUFFER_SIZE=4096
    -DINI_CACHE_SIZE=0
    -DUSE_ARDUINO=1
lib_deps =
    SdFat=https://github.com/rabbitholecomputing/SdFat#2.2.0-gpt
    minIni
    ZuluSCSI_platform_template
    SCSI2SD
    CUEParser

; ZuluSCSI V1.0 hardware platform with GD32F205 CPU.
[env:ZuluSCSIv1_0]
platform = https://github.com/CommunityGD32Cores/platform-gd32.git
board = genericGD32F205VC
board_build.mcu = gd32f205vct6
board_build.core = gd32
board_build.ldscript = lib/ZuluSCSI_platform_GD32F205/zuluscsi_gd32f205.ld
ldscript_bootloader = lib/ZuluSCSI_platform_GD32F205/zuluscsi_gd32f205_btldr.ld
framework = spl
lib_compat_mode = off
lib_deps =
    SdFat_NoArduino
    minIni
    ZuluSCSI_platform_GD32F205
    SCSI2SD
    CUEParser
    GD32F20x_usbfs_library
upload_protocol = stlink
platform_packages = platformio/toolchain-gccarmnoneeabi@1.100301.220327
    framework-spl-gd32@https://github.com/CommunityGD32Cores/gd32-pio-spl-package.git
debug_tool = stlink
extra_scripts = src/build_bootloader.py
debug_build_flags = 
     -Os -Wall -Wno-sign-compare -ggdb -g3
build_flags = 
     -Os -Wall -Wno-sign-compare -ggdb -g3 -Isrc
     -D__SYSTEM_CLOCK_120M_PLL_IRC8M=120000000
     -DSPI_DRIVER_SELECT=3
     -DSD_CHIP_SELECT_MODE=2
     -DENABLE_DEDICATED_SPI=1
     -DPIO_USBFS_DEVICE_CDC
     -DZULUSCSI_V1_0
     -DPLATFORM_MASS_STORAGE

; ZuluSCSI V1.0 mini hardware platform with GD32F205 CPU.
[env:ZuluSCSIv1_0_mini]
extends = env:ZuluSCSIv1_0
build_flags = 
     -Os -Wall -Wno-sign-compare -ggdb -g3 -Isrc
     -D__SYSTEM_CLOCK_120M_PLL_IRC8M=120000000
     -DSPI_DRIVER_SELECT=3
     -DSD_CHIP_SELECT_MODE=2
     -DENABLE_DEDICATED_SPI=1
     -DPIO_USBFS_DEVICE_CDC
     -DZULUSCSI_V1_0
     -DZULUSCSI_V1_0_mini
     -DPLATFORM_MASS_STORAGE

; ZuluSCSI V1.1+ hardware platforms, this support v1.1, v1.1 ODE, and vl.2
[env:ZuluSCSIv1_1_plus]
extends = env:ZuluSCSIv1_0
build_flags = 
     -Os -Wall -Wno-sign-compare -ggdb -g3 -Isrc
     -D__SYSTEM_CLOCK_120M_PLL_IRC8M=120000000
     -DSPI_DRIVER_SELECT=3
     -DSD_CHIP_SELECT_MODE=2
     -DENABLE_DEDICATED_SPI=1
     -DPIO_USBFS_DEVICE_CDC
     -DHAS_SDIO_CLASS
     -DENABLE_AUDIO_OUTPUT
     -DZULUSCSI_V1_1_plus
     -DPLATFORM_MASS_STORAGE

; ZuluSCSI RP2040 hardware platform, based on the Raspberry Pi foundation RP2040 microcontroller
[env:ZuluSCSI_RP2040]
platform = https://github.com/maxgerhardt/platform-raspberrypi.git
platform_packages =
    framework-arduinopico@https://github.com/rabbitholecomputing/arduino-pico.git#v3.6.0-DaynaPORT
board_build.core = earlephilhower
board = zuluscsi_rp2040
framework = arduino
; How much flash in bytes the bootloader and main app will be allocated
; It is used as the starting point for a ROM image saved in flash
; Changing this will cause issues with boards that already have a ROM drive in flash
program_flash_allocation = 360448
extra_scripts =
    src/build_bootloader.py
    lib/ZuluSCSI_platform_RP2040/process-linker-script.py
board_build.ldscript = ${BUILD_DIR}/rp2040.ld
ldscript_bootloader = lib/ZuluSCSI_platform_RP2040/rp2040_btldr.ld
lib_deps =
    SdFat=https://github.com/rabbitholecomputing/SdFat#2.2.0-gpt
    minIni
    ZuluSCSI_platform_RP2040
    SCSI2SD
    CUEParser
<<<<<<< HEAD
upload_protocol = cmsis-dap
=======
debug_tool = cmsis-dap
>>>>>>> b1dce5a6
debug_build_flags =
    -O2 -ggdb -g3
; The values can be adjusted down to get a debug build to fit in to SRAM
    -DLOGBUFSIZE=4096
build_flags =
    -O2 -Isrc -ggdb -g3
    -Wall -Wno-sign-compare -Wno-ignored-qualifiers
    -DSPI_DRIVER_SELECT=3
    -DSD_CHIP_SELECT_MODE=2
    -DENABLE_DEDICATED_SPI=1
    -DHAS_SDIO_CLASS
    -DUSE_ARDUINO=1
    -DPICO_FLASH_SPI_CLKDIV=2
    -DZULUSCSI_V2_0
    -DROMDRIVE_OFFSET=${env:ZuluSCSI_RP2040.program_flash_allocation}
; build flags mirroring the framework-arduinopico#v3.6.0-DaynaPORT static library build
    -DPICO_CYW43_ARCH_POLL=1
	-DCYW43_LWIP=0
	-DCYW43_USE_OTP_MAC=0
    -DPLATFORM_MASS_STORAGE

; ZuluSCSI RP2040 hardware platform, as above, but with audio output support enabled
[env:ZuluSCSI_RP2040_Audio]
extends = env:ZuluSCSI_RP2040
build_flags =
    ${env:ZuluSCSI_RP2040.build_flags}
    -DENABLE_AUDIO_OUTPUT
    -DLOGBUFSIZE=8192

; Variant of RP2040 platform, based on Raspberry Pico board and a carrier PCB
; Part of the ZuluSCSI_RP2040 platform, but with different pins.
[env:ZuluSCSI_Pico]
extends = env:ZuluSCSI_RP2040
build_flags =
    -O2 -Isrc -ggdb -g3
    -Wall -Wno-sign-compare -Wno-ignored-qualifiers
    -DSPI_DRIVER_SELECT=3
    -DSD_CHIP_SELECT_MODE=2
    -DENABLE_DEDICATED_SPI=1
    -DHAS_SDIO_CLASS
    -DUSE_ARDUINO=1
    -DZULUSCSI_PICO
    -DROMDRIVE_OFFSET=${env:ZuluSCSI_RP2040.program_flash_allocation}
; build flags mirroring the framework-arduinopico#v3.6.0-DaynaPORT static library build
    -DPICO_CYW43_ARCH_POLL=1
	-DCYW43_LWIP=0
	-DCYW43_USE_OTP_MAC=0
    -DPLATFORM_MASS_STORAGE

; Build for the ZuluSCSI Pico carrier board with a Pico-W
; for SCSI DaynaPORT emulation
[env:ZuluSCSI_Pico_DaynaPORT]
platform = https://github.com/maxgerhardt/platform-raspberrypi.git
platform_packages =
    framework-arduinopico@https://github.com/rabbitholecomputing/arduino-pico.git#v3.6.0-DaynaPORT
framework = arduino
board = rpipicow
board_build.core = earlephilhower
; How much flash in bytes the bootloader and main app will be allocated
; It is used as the starting point for a ROM image saved in flash
program_flash_allocation = 589824
extra_scripts =
    src/build_bootloader.py
    lib/ZuluSCSI_platform_RP2040/process-linker-script.py
ldscript_bootloader = lib/ZuluSCSI_platform_RP2040/rp2040_btldr.ld
board_build.ldscript = ${BUILD_DIR}/rp2040.ld
debug_tool = cmsis-dap
debug_build_flags =
    -O2 -ggdb -g3
    -DLOGBUFSIZE=4096
    -DPREFETCH_BUFFER_SIZE=0
    -DSCSI2SD_BUFFER_SIZE=57344
; This controls the depth NETWORK_PACKET_MAX_SIZE (1520 bytes)
; For example a queue size of 10 would be 10 x 1520 = 30400 bytes
    -DNETWORK_PACKET_QUEUE_SIZE=10
; This flag enables verbose logging of TCP/IP traffic and other information
; it also takes up a bit of SRAM so it should be disabled with production code
    -DNETWORK_DEBUG_LOGGING
    -DPLATFORM_MASS_STORAGE

lib_deps =
    SdFat=https://github.com/rabbitholecomputing/SdFat#2.2.0-gpt
    minIni
    ZuluSCSI_platform_RP2040
    SCSI2SD
    CUEParser
build_flags =
    -O2 -Isrc
    -Wall -Wno-sign-compare -Wno-ignored-qualifiers
    -DSPI_DRIVER_SELECT=3
    -DSD_CHIP_SELECT_MODE=2
    -DENABLE_DEDICATED_SPI=1
    -DHAS_SDIO_CLASS
    -DUSE_ARDUINO=1
    -DZULUSCSI_PICO
    -DZULUSCSI_NETWORK
    -DZULUSCSI_DAYNAPORT
    -DROMDRIVE_OFFSET=${env:ZuluSCSI_Pico_DaynaPORT.program_flash_allocation}
; These take a large portion of the SRAM and can be adjusted
    -DLOGBUFSIZE=8192
<<<<<<< HEAD
    -DPREFETCH_BUFFER_SIZE=4096
=======
    -DPREFETCH_BUFFER_SIZE=4608
>>>>>>> b1dce5a6
    -DSCSI2SD_BUFFER_SIZE=57344
; This controls the depth of NETWORK_PACKET_MAX_SIZE (1520 bytes)
; For example a queue size of 10 would be 10 x 1520 = 15200 bytes
    -DNETWORK_PACKET_QUEUE_SIZE=14
    
; This flag enables verbose logging of TCP/IP traffic and other information
; it also takes up a bit of SRAM so it should be disabled with production code
    ;-DNETWORK_DEBUG_LOGGING

; build flags mirroring the framework-arduinopico#v3.6.0-DaynaPORT static library build
    -DPICO_CYW43_ARCH_POLL=1
	-DCYW43_LWIP=0
	-DCYW43_USE_OTP_MAC=0
 ;   -DPIO_FRAMEWORK_ARDUINO_NO_USB
    -DPLATFORM_MASS_STORAGE

; Variant of RP2040 platform, based on Raspberry Pico board and a carrier PCB
; Differs in pinout from ZuluSCSI_RP2040 platform, but shares most of the code.
[env:ZuluSCSI_BS2]
extends = env:ZuluSCSI_RP2040
build_flags =
    -O2 -Isrc -ggdb -g3
    -Wall -Wno-sign-compare -Wno-ignored-qualifiers
    -DSPI_DRIVER_SELECT=3
    -DSD_CHIP_SELECT_MODE=2
    -DENABLE_DEDICATED_SPI=1
    -DHAS_SDIO_CLASS
    -DUSE_ARDUINO=1
    -DZULUSCSI_BS2
    -DROMDRIVE_OFFSET=${env:ZuluSCSI_RP2040.program_flash_allocation}
; build flags mirroring the framework-arduinopico#v3.6.0-DaynaPORT static library build
    -DPICO_CYW43_ARCH_POLL=1
	-DCYW43_LWIP=0
	-DCYW43_USE_OTP_MAC=0
    -DPLATFORM_MASS_STORAGE

; ZuluSCSI VF4 hardware platform with GD32F450ZET6 CPU.
[env:ZULUSCSIv1_4]
platform = https://github.com/CommunityGD32Cores/platform-gd32.git
board = genericGD32F450ZE
board_build.mcu = gd32f450zet6
board_build.core = gd32
board_build.ldscript = lib/ZuluSCSI_platform_GD32F450/zuluscsi_gd32f450.ld
lib_ignore = 
    ZuluSCSI_platform_GD32F205
    ZuluSCSI_platform_RP2040
ldscript_bootloader = lib/ZuluSCSI_platform_GD32F450/zuluscsi_gd32f450_btldr.ld
framework = spl
lib_compat_mode = off
lib_deps =
    GD32F4xx_usbfs_library
    SdFat_NoArduino
    minIni
    ZuluSCSI_platform_GD32F450
    SCSI2SD
    CUEParser
upload_protocol = stlink
platform_packages = 
    toolchain-gccarmnoneeabi@1.90201.191206
    framework-spl-gd32@https://github.com/CommunityGD32Cores/gd32-pio-spl-package.git
extra_scripts = src/build_bootloader.py
debug_tool = stlink
debug_build_flags = -Os -ggdb -g3
build_flags = 
     -Os -Wall -Wno-sign-compare -ggdb -g3 -Isrc
     -D__SYSTEM_CLOCK_200M_PLL_IRC16M=200000000
     -DSPI_DRIVER_SELECT=3
     -DSD_CHIP_SELECT_MODE=2
     -DENABLE_DEDICATED_SPI=1
     -DHAS_SDIO_CLASS
     -DPIO_USBFS_DEVICE_CDC
     -DZULUSCSI_V1_4<|MERGE_RESOLUTION|>--- conflicted
+++ resolved
@@ -109,11 +109,8 @@
     ZuluSCSI_platform_RP2040
     SCSI2SD
     CUEParser
-<<<<<<< HEAD
 upload_protocol = cmsis-dap
-=======
 debug_tool = cmsis-dap
->>>>>>> b1dce5a6
 debug_build_flags =
     -O2 -ggdb -g3
 ; The values can be adjusted down to get a debug build to fit in to SRAM
@@ -214,11 +211,7 @@
     -DROMDRIVE_OFFSET=${env:ZuluSCSI_Pico_DaynaPORT.program_flash_allocation}
 ; These take a large portion of the SRAM and can be adjusted
     -DLOGBUFSIZE=8192
-<<<<<<< HEAD
-    -DPREFETCH_BUFFER_SIZE=4096
-=======
     -DPREFETCH_BUFFER_SIZE=4608
->>>>>>> b1dce5a6
     -DSCSI2SD_BUFFER_SIZE=57344
 ; This controls the depth of NETWORK_PACKET_MAX_SIZE (1520 bytes)
 ; For example a queue size of 10 would be 10 x 1520 = 15200 bytes
