; PlatformIO Project Configuration File https://docs.platformio.org/page/projectconf.html

[platformio]
default_envs = ZuluSCSIv1_0, ZuluSCSIv1_0_mini, ZuluSCSIv1_1, ZuluSCSI_RP2040, ZuluSCSI_RP2040_Audio, ZuluSCSI_Pico, ZuluSCSI_BS2

; Example platform to serve as a base for porting efforts
[env:template]
platform = ststm32
framework = arduino
board = bluepill_f103c8
build_flags =
    -Os -Isrc
    -DLOGBUFSIZE=512
    -DPREFETCH_BUFFER_SIZE=0
    -DMAX_SECTOR_SIZE=2048
    -DSCSI2SD_BUFFER_SIZE=4096
    -DINI_CACHE_SIZE=0
    -DUSE_ARDUINO=1
lib_deps =
    SdFat=https://github.com/rabbitholecomputing/SdFat#2.2.0-gpt
    minIni
    ZuluSCSI_platform_template
    SCSI2SD
    CUEParser

; ZuluSCSI V1.0 hardware platform with GD32F205 CPU.
[env:ZuluSCSIv1_0]
platform = https://github.com/CommunityGD32Cores/platform-gd32.git
board = genericGD32F205VC
board_build.mcu = gd32f205vct6
board_build.core = gd32
board_build.ldscript = lib/ZuluSCSI_platform_GD32F205/zuluscsi_gd32f205.ld
ldscript_bootloader = lib/ZuluSCSI_platform_GD32F205/zuluscsi_gd32f205_btldr.ld
framework = spl
lib_compat_mode = off
lib_deps =
    SdFat_NoArduino
    minIni
    ZuluSCSI_platform_GD32F205
    SCSI2SD
    CUEParser
upload_protocol = stlink
platform_packages = platformio/toolchain-gccarmnoneeabi@1.100301.220327
    framework-spl-gd32@https://github.com/CommunityGD32Cores/gd32-pio-spl-package.git
extra_scripts = src/build_bootloader.py
debug_build_flags = -Os -ggdb -g3
build_flags = 
     -Os -Wall -Wno-sign-compare -ggdb -g3 -Isrc
     -D__SYSTEM_CLOCK_120M_PLL_IRC8M=120000000
     -DSPI_DRIVER_SELECT=3
     -DSD_CHIP_SELECT_MODE=2
     -DENABLE_DEDICATED_SPI=1
     -DZULUSCSI_V1_0

; ZuluSCSI V1.0 mini hardware platform with GD32F205 CPU.
[env:ZuluSCSIv1_0_mini]
extends = env:ZuluSCSIv1_0
build_flags = 
     -Os -Wall -Wno-sign-compare -ggdb -g3 -Isrc
     -D__SYSTEM_CLOCK_120M_PLL_IRC8M=120000000
     -DSPI_DRIVER_SELECT=3
     -DSD_CHIP_SELECT_MODE=2
     -DENABLE_DEDICATED_SPI=1
     -DZULUSCSI_V1_0
     -DZULUSCSI_V1_0_mini

; ZuluSCSI V1.1 hardware platform, similar to V1.0 but with improved performance.
[env:ZuluSCSIv1_1]
extends = env:ZuluSCSIv1_0
build_flags = 
     -Os -Wall -Wno-sign-compare -ggdb -g3 -Isrc
     -D__SYSTEM_CLOCK_120M_PLL_IRC8M=120000000
     -DSPI_DRIVER_SELECT=3
     -DSD_CHIP_SELECT_MODE=2
     -DENABLE_DEDICATED_SPI=1
     -DHAS_SDIO_CLASS
     -DZULUSCSI_V1_1

; ZuluSCSI RP2040 hardware platform, based on the Raspberry Pi foundation RP2040 microcontroller
[env:ZuluSCSI_RP2040]
platform = raspberrypi@1.9.0
framework = arduino
board = ZuluSCSI_RP2040
extra_scripts = src/build_bootloader.py
platform_packages = platformio/toolchain-gccarmnoneeabi@1.100301.220327
board_build.ldscript = lib/ZuluSCSI_platform_RP2040/rp2040.ld
ldscript_bootloader = lib/ZuluSCSI_platform_RP2040/rp2040_btldr.ld
lib_deps =
    SdFat=https://github.com/rabbitholecomputing/SdFat#2.2.0-gpt
    minIni
    ZuluSCSI_platform_RP2040
    SCSI2SD
    CUEParser
build_flags =
    -O2 -Isrc -ggdb -g3
    -Wall -Wno-sign-compare -Wno-ignored-qualifiers
    -DSPI_DRIVER_SELECT=3
    -DSD_CHIP_SELECT_MODE=2
    -DENABLE_DEDICATED_SPI=1
    -DHAS_SDIO_CLASS
    -DUSE_ARDUINO=1
    -DZULUSCSI_V2_0

; ZuluSCSI RP2040 hardware platform, as above, but with audio output support enabled
[env:ZuluSCSI_RP2040_Audio]
extends = env:ZuluSCSI_RP2040
build_flags =
    ${env:ZuluSCSI_RP2040.build_flags}
    -DENABLE_AUDIO_OUTPUT
    -DLOGBUFSIZE=8192

; Variant of RP2040 platform, based on Raspberry Pico board and a carrier PCB
; Part of the ZuluSCSI_RP2040 platform, but with different pins.
[env:ZuluSCSI_Pico]
extends = env:ZuluSCSI_RP2040
build_flags =
    -O2 -Isrc -ggdb -g3
    -Wall -Wno-sign-compare -Wno-ignored-qualifiers
    -DSPI_DRIVER_SELECT=3
    -DSD_CHIP_SELECT_MODE=2
    -DENABLE_DEDICATED_SPI=1
    -DHAS_SDIO_CLASS
    -DUSE_ARDUINO=1
    -DZULUSCSI_PICO
<<<<<<< HEAD

[env:ZuluSCSI_Pico_Net_DaynaPORT]
platform = https://github.com/maxgerhardt/platform-raspberrypi.git
platform_packages = platformio/toolchain-gccarmnoneeabi@1.100301.220327
    framework-arduinopico@https://github.com/BlueSCSI/arduino-pico-internal.git#e139b9c7816602597f473b3231032cca5d71a48a
framework = arduino
board = rpipicow
board_build.core = earlephilhower
debug_tool = picoprobe
lib_deps =
    SdFat=https://github.com/rabbitholecomputing/SdFat#2.2.0-gpt
    minIni
    ZuluSCSI_platform_RP2040
    SCSI2SD
    CUEParser
build_flags =
    -O2 -Isrc -ggdb -g3
    -Wall -Wno-sign-compare -Wno-ignored-qualifiers
    -DSPI_DRIVER_SELECT=3
    -DSD_CHIP_SELECT_MODE=2
    -DENABLE_DEDICATED_SPI=1
    -DHAS_SDIO_CLASS
    -DUSE_ARDUINO=1
    -DNO_USB=1
    -DZULUSCSI_PICO
    -DZULUSCSI_NETWORK
    -DZULUSCSI_DAYNAPORT
=======
    -DDISABLE_SWO
>>>>>>> 9a639541


; Variant of RP2040 platform, based on Raspberry Pico board and a carrier PCB
; Differs in pinout from ZuluSCSI_RP2040 platform, but shares most of the code.
[env:ZuluSCSI_BS2]
extends = env:ZuluSCSI_RP2040
build_flags =
    -O2 -Isrc -ggdb -g3
    -Wall -Wno-sign-compare -Wno-ignored-qualifiers
    -DSPI_DRIVER_SELECT=3
    -DSD_CHIP_SELECT_MODE=2
    -DENABLE_DEDICATED_SPI=1
    -DHAS_SDIO_CLASS
    -DUSE_ARDUINO=1
    -DZULUSCSI_BS2

; ZuluSCSI F4 hardware platform with GD32F450ZET6 CPU.
[env:ZuluSCSIv1_4]
platform = https://github.com/CommunityGD32Cores/platform-gd32.git
board = genericGD32F450ZE
board_build.mcu = gd32f450zet6
board_build.core = gd32
board_build.ldscript = lib/ZuluSCSI_platform_GD32F450/zuluscsi_gd32f450.ld
ldscript_bootloader = lib/ZuluSCSI_platform_GD32F450/zuluscsi_gd32f450_btldr.ld
framework = spl
lib_compat_mode = off
lib_deps =
    GD32F4xx_usbfs_library
    SdFat_NoArduino
    minIni
    ZuluSCSI_platform_GD32F450
    SCSI2SD
    CUEParser
upload_protocol = stlink
platform_packages = 
    toolchain-gccarmnoneeabi@1.90201.191206
    framework-spl-gd32@https://github.com/CommunityGD32Cores/gd32-pio-spl-package.git
extra_scripts = src/build_bootloader.py
debug_tool = cmsis-dap
debug_build_flags = -Os -ggdb -g3
build_flags = 
     -Os -Wall -Wno-sign-compare -ggdb -g3 -Isrc
     -D__SYSTEM_CLOCK_200M_PLL_IRC16M=200000000
     -DSPI_DRIVER_SELECT=3
     -DSD_CHIP_SELECT_MODE=2
     -DENABLE_DEDICATED_SPI=1
     -DHAS_SDIO_CLASS
     -DPIO_USBFS_DEVICE_CDC
     -DZULUSCSI_V1_4<|MERGE_RESOLUTION|>--- conflicted
+++ resolved
@@ -122,7 +122,6 @@
     -DHAS_SDIO_CLASS
     -DUSE_ARDUINO=1
     -DZULUSCSI_PICO
-<<<<<<< HEAD
 
 [env:ZuluSCSI_Pico_Net_DaynaPORT]
 platform = https://github.com/maxgerhardt/platform-raspberrypi.git
@@ -150,9 +149,6 @@
     -DZULUSCSI_PICO
     -DZULUSCSI_NETWORK
     -DZULUSCSI_DAYNAPORT
-=======
-    -DDISABLE_SWO
->>>>>>> 9a639541
 
 
 ; Variant of RP2040 platform, based on Raspberry Pico board and a carrier PCB
