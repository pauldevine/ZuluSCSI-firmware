; PlatformIO Project Configuration File https://docs.platformio.org/page/projectconf.html

[platformio]
default_envs = ZuluSCSIv1_0, ZuluSCSIv1_0_mini, ZuluSCSIv1_1_plus, ZuluSCSI_RP2040, ZuluSCSI_RP2040_Audio, ZuluSCSI_Pico, ZuluSCSI_Pico_DaynaPORT, ZuluSCSI_BS2

; Example platform to serve as a base for porting efforts
[env:template]
platform = ststm32
framework = arduino
board = bluepill_f103c8
build_flags =
    -Os -Isrc
    -DLOGBUFSIZE=512
    -DPREFETCH_BUFFER_SIZE=0
    -DMAX_SECTOR_SIZE=2048
    -DSCSI2SD_BUFFER_SIZE=4096
    -DINI_CACHE_SIZE=0
    -DUSE_ARDUINO=1
lib_deps =
    SdFat=https://github.com/rabbitholecomputing/SdFat#2.2.0-gpt
    minIni
    ZuluSCSI_platform_template
    SCSI2SD
    CUEParser

; ZuluSCSI V1.0 hardware platform with GD32F205 CPU.
[env:ZuluSCSIv1_0]
platform = https://github.com/CommunityGD32Cores/platform-gd32.git
board = genericGD32F205VC
board_build.mcu = gd32f205vct6
board_build.core = gd32
board_build.ldscript = lib/ZuluSCSI_platform_GD32F205/zuluscsi_gd32f205.ld
ldscript_bootloader = lib/ZuluSCSI_platform_GD32F205/zuluscsi_gd32f205_btldr.ld
framework = spl
lib_compat_mode = off
lib_deps =
    SdFat_NoArduino
    minIni
    ZuluSCSI_platform_GD32F205
    SCSI2SD
    CUEParser
    GD32F20x_usbfs_library
upload_protocol = stlink
platform_packages = platformio/toolchain-gccarmnoneeabi@1.100301.220327
    framework-spl-gd32@https://github.com/CommunityGD32Cores/gd32-pio-spl-package.git
debug_tool = cmsis-dap
extra_scripts = src/build_bootloader.py
debug_build_flags = 
     -Os -Wall -Wno-sign-compare -ggdb -g3
build_flags = 
     -Os -Wall -Wno-sign-compare -ggdb -g3 -Isrc
     -D__SYSTEM_CLOCK_120M_PLL_IRC8M=120000000
     -DSPI_DRIVER_SELECT=3
     -DSD_CHIP_SELECT_MODE=2
     -DENABLE_DEDICATED_SPI=1
     -DPIO_USBFS_DEVICE_CDC
     -DZULUSCSI_V1_0

; ZuluSCSI V1.0 mini hardware platform with GD32F205 CPU.
[env:ZuluSCSIv1_0_mini]
extends = env:ZuluSCSIv1_0
build_flags = 
     -Os -Wall -Wno-sign-compare -ggdb -g3 -Isrc
     -D__SYSTEM_CLOCK_120M_PLL_IRC8M=120000000
     -DSPI_DRIVER_SELECT=3
     -DSD_CHIP_SELECT_MODE=2
     -DENABLE_DEDICATED_SPI=1
     -DPIO_USBFS_DEVICE_CDC
     -DZULUSCSI_V1_0
     -DZULUSCSI_V1_0_mini

; ZuluSCSI V1.1+ hardware platforms, this support v1.1, v1.1 ODE, and vl.2
[env:ZuluSCSIv1_1_plus]
extends = env:ZuluSCSIv1_0
build_flags = 
     -Os -Wall -Wno-sign-compare -ggdb -g3 -Isrc
     -D__SYSTEM_CLOCK_120M_PLL_IRC8M=120000000
     -DSPI_DRIVER_SELECT=3
     -DSD_CHIP_SELECT_MODE=2
     -DENABLE_DEDICATED_SPI=1
     -DPIO_USBFS_DEVICE_CDC
     -DHAS_SDIO_CLASS
     -DENABLE_AUDIO_OUTPUT
     -DZULUSCSI_V1_1_plus

; ZuluSCSI RP2040 hardware platform, based on the Raspberry Pi foundation RP2040 microcontroller
[env:ZuluSCSI_RP2040]
platform = raspberrypi@1.9.0
framework = arduino
board = ZuluSCSI_RP2040
extra_scripts = src/build_bootloader.py
platform_packages = platformio/toolchain-gccarmnoneeabi@1.100301.220327
board_build.ldscript = lib/ZuluSCSI_platform_RP2040/rp2040.ld
ldscript_bootloader = lib/ZuluSCSI_platform_RP2040/rp2040_btldr.ld
lib_deps =
    SdFat=https://github.com/rabbitholecomputing/SdFat#2.2.0-gpt
    minIni
    ZuluSCSI_platform_RP2040
    SCSI2SD
    CUEParser
<<<<<<< HEAD
debug_build_flags =
    -O2 -ggdb -g3
    ; The values can be adjusted down to get a debug build to fit to SRAM
    -DLOGBUFSIZE=4096
;    -DPREFETCH_BUFFER_SIZE=2048
=======
debug_build_flags = -O2 -ggdb -g3
>>>>>>> 9aa30d77
build_flags =
    -O2 -Isrc -ggdb -g3
    -Wall -Wno-sign-compare -Wno-ignored-qualifiers
    -DSPI_DRIVER_SELECT=3
    -DSD_CHIP_SELECT_MODE=2
    -DENABLE_DEDICATED_SPI=1
    -DHAS_SDIO_CLASS
    -DUSE_ARDUINO=1
    -DZULUSCSI_V2_0

; ZuluSCSI RP2040 hardware platform, as above, but with audio output support enabled
[env:ZuluSCSI_RP2040_Audio]
extends = env:ZuluSCSI_RP2040
build_flags =
    ${env:ZuluSCSI_RP2040.build_flags}
    -DENABLE_AUDIO_OUTPUT
    -DLOGBUFSIZE=8192

; Variant of RP2040 platform, based on Raspberry Pico board and a carrier PCB
; Part of the ZuluSCSI_RP2040 platform, but with different pins.
[env:ZuluSCSI_Pico]
extends = env:ZuluSCSI_RP2040
build_flags =
    -O2 -Isrc -ggdb -g3
    -Wall -Wno-sign-compare -Wno-ignored-qualifiers
    -DSPI_DRIVER_SELECT=3
    -DSD_CHIP_SELECT_MODE=2
    -DENABLE_DEDICATED_SPI=1
    -DHAS_SDIO_CLASS
    -DUSE_ARDUINO=1
    -DZULUSCSI_PICO

; Build for the ZuluSCSI Pico carrier board with a Pico-W
; for SCSI DaynaPORT emulation
[env:ZuluSCSI_Pico_DaynaPORT]
platform = https://github.com/maxgerhardt/platform-raspberrypi.git
platform_packages =
    framework-arduinopico@https://github.com/rabbitholecomputing/arduino-pico.git#v3.6.0-DaynaPORT
framework = arduino
board = rpipicow
board_build.core = earlephilhower
extra_scripts = src/build_bootloader.py
ldscript_bootloader = lib/ZuluSCSI_platform_RP2040/rp2040_btldr.ld
board_build.ldscript = lib/ZuluSCSI_platform_RP2040/rp2040-daynaport.ld
lib_deps =
    SdFat=https://github.com/rabbitholecomputing/SdFat#2.2.0-gpt
    minIni
    ZuluSCSI_platform_RP2040
    SCSI2SD
    CUEParser
build_flags =
    -O2 -Isrc
    -Wall -Wno-sign-compare -Wno-ignored-qualifiers
    -DSPI_DRIVER_SELECT=3
    -DSD_CHIP_SELECT_MODE=2
    -DENABLE_DEDICATED_SPI=1
    -DHAS_SDIO_CLASS
    -DUSE_ARDUINO=1
    -DZULUSCSI_PICO
    -DZULUSCSI_NETWORK
    -DZULUSCSI_DAYNAPORT
; These take a large portion of the SRAM and can be adjusted
    -DLOGBUFSIZE=8192
    -DPREFETCH_BUFFER_SIZE=8192
    -DSCSI2SD_BUFFER_SIZE=57344
    ; This controls the depth of 2 x NETWORK_PACKET_MAX_SIZE (1520 bytes)
    ; For example a queue size of 10 would be 10 x 2 x 1520 = 30400 bytes
    -DNETWORK_PACKET_QUEUE_SIZE=18
; build flags mirroring the framework-arduinopico#v3.6.0-DaynaPORT static library build
    -DPICO_CYW43_ARCH_POLL=1
	-DCYW43_LWIP=0
	-DCYW43_USE_OTP_MAC=0
    -DPIO_FRAMEWORK_ARDUINO_NO_USB

; Variant of RP2040 platform, based on Raspberry Pico board and a carrier PCB
; Differs in pinout from ZuluSCSI_RP2040 platform, but shares most of the code.
[env:ZuluSCSI_BS2]
extends = env:ZuluSCSI_RP2040
build_flags =
    -O2 -Isrc -ggdb -g3
    -Wall -Wno-sign-compare -Wno-ignored-qualifiers
    -DSPI_DRIVER_SELECT=3
    -DSD_CHIP_SELECT_MODE=2
    -DENABLE_DEDICATED_SPI=1
    -DHAS_SDIO_CLASS
    -DUSE_ARDUINO=1
    -DZULUSCSI_BS2

; ZuluSCSI F4 hardware platform with GD32F450ZET6 CPU.
[env:ZuluSCSIv1_4]
platform = https://github.com/CommunityGD32Cores/platform-gd32.git
board = genericGD32F450ZE
board_build.mcu = gd32f450zet6
board_build.core = gd32
board_build.ldscript = lib/ZuluSCSI_platform_GD32F450/zuluscsi_gd32f450.ld
ldscript_bootloader = lib/ZuluSCSI_platform_GD32F450/zuluscsi_gd32f450_btldr.ld
framework = spl
lib_compat_mode = off
lib_deps =
    GD32F4xx_usbfs_library
    SdFat_NoArduino
    minIni
    ZuluSCSI_platform_GD32F450
    SCSI2SD
    CUEParser
upload_protocol = stlink
platform_packages = 
    toolchain-gccarmnoneeabi@1.90201.191206
    framework-spl-gd32@https://github.com/CommunityGD32Cores/gd32-pio-spl-package.git
extra_scripts = src/build_bootloader.py
debug_tool = cmsis-dap
debug_build_flags = -Os -ggdb -g3
build_flags = 
     -Os -Wall -Wno-sign-compare -ggdb -g3 -Isrc
     -D__SYSTEM_CLOCK_200M_PLL_IRC16M=200000000
     -DSPI_DRIVER_SELECT=3
     -DSD_CHIP_SELECT_MODE=2
     -DENABLE_DEDICATED_SPI=1
     -DHAS_SDIO_CLASS
     -DPIO_USBFS_DEVICE_CDC
     -DZULUSCSI_V1_4<|MERGE_RESOLUTION|>--- conflicted
+++ resolved
@@ -98,15 +98,11 @@
     ZuluSCSI_platform_RP2040
     SCSI2SD
     CUEParser
-<<<<<<< HEAD
 debug_build_flags =
     -O2 -ggdb -g3
-    ; The values can be adjusted down to get a debug build to fit to SRAM
+; The values can be adjusted down to get a debug build to fit in to SRAM
     -DLOGBUFSIZE=4096
-;    -DPREFETCH_BUFFER_SIZE=2048
-=======
-debug_build_flags = -O2 -ggdb -g3
->>>>>>> 9aa30d77
+    ; -DPREFETCH_BUFFER_SIZE=2048
 build_flags =
     -O2 -Isrc -ggdb -g3
     -Wall -Wno-sign-compare -Wno-ignored-qualifiers
