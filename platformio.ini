--- conflicted
+++ resolved
@@ -1,11 +1,7 @@
 ; PlatformIO Project Configuration File https://docs.platformio.org/page/projectconf.html
 
 [platformio]
-<<<<<<< HEAD
-default_envs = ZuluSCSIv1_0, ZuluSCSIv1_0_mini, ZuluSCSIv1_1, ZuluSCSIv1_4, ZuluSCSI_RP2040,  ZuluSCSI_RP2040_Audio, ZuluSCSI_BS2
-=======
 default_envs = ZuluSCSIv1_0, ZuluSCSIv1_0_mini, ZuluSCSIv1_1, ZuluSCSI_RP2040, ZuluSCSI_RP2040_Audio, ZuluSCSI_Pico, ZuluSCSI_BS2
->>>>>>> c6368e56
 
 ; Example platform to serve as a base for porting efforts
 [env:template]
@@ -154,7 +150,7 @@
     -DUSE_ARDUINO=1
     -DZULUSCSI_BS2
 
-; ZuluSCSI VF4 hardware platform with GD32F450ZET6 CPU.
+; ZuluSCSI F4 hardware platform with GD32F450ZET6 CPU.
 [env:ZuluSCSIv1_4]
 platform = https://github.com/CommunityGD32Cores/platform-gd32.git
 board = genericGD32F450ZE
