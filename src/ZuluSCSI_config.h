--- conflicted
+++ resolved
@@ -28,13 +28,8 @@
 #include <ZuluSCSI_platform.h>
 
 // Use variables for version number
-<<<<<<< HEAD
-#define FW_VER_NUM      "23.10.05"
-#define FW_VER_SUFFIX   "wifi-dev"
-=======
-#define FW_VER_NUM      "23.10.12"
+#define FW_VER_NUM      "23.10.19"
 #define FW_VER_SUFFIX   "dev"
->>>>>>> 45f2a9e8
 #define ZULU_FW_VERSION FW_VER_NUM "-" FW_VER_SUFFIX
 
 // Configuration and log file paths
