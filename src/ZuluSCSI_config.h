--- conflicted
+++ resolved
@@ -28,13 +28,8 @@
 #include <ZuluSCSI_platform.h>
 
 // Use variables for version number
-<<<<<<< HEAD
-#define FW_VER_NUM      "23.08.21"
-#define FW_VER_SUFFIX   "pico"
-=======
 #define FW_VER_NUM      "23.09.07"
 #define FW_VER_SUFFIX   "devel"
->>>>>>> c108daec
 #define ZULU_FW_VERSION FW_VER_NUM "-" FW_VER_SUFFIX
 
 // Configuration and log file paths
