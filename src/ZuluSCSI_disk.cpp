/** 
 * SCSI2SD V6 - Copyright (C) 2013 Michael McMaster <michael@codesrc.com>
 * Portions Copyright (C) 2014 Doug Brown <doug@downtowndougbrown.com>
 * Portions Copyright (C) 2023 Eric Helgeson
 * ZuluSCSI™ - Copyright (c) 2022-2023 Rabbit Hole Computing™
 *  
 * This file is licensed under the GPL version 3 or any later version. 
 * It is derived from disk.c in SCSI2SD V6
 * 
 * https://www.gnu.org/licenses/gpl-3.0.html
 * ----
 * This program is free software: you can redistribute it and/or modify
 * it under the terms of the GNU General Public License as published by
 * the Free Software Foundation, either version 3 of the License, or
 * (at your option) any later version. 
 * 
 * This program is distributed in the hope that it will be useful,
 * but WITHOUT ANY WARRANTY; without even the implied warranty of
 * MERCHANTABILITY or FITNESS FOR A PARTICULAR PURPOSE.  See the
 * GNU General Public License for more details. 
 * 
 * You should have received a copy of the GNU General Public License
 * along with this program.  If not, see <https://www.gnu.org/licenses/>.
**/


// This file implements the main SCSI disk emulation and data streaming.
// It is derived from disk.c in SCSI2SD V6.

#include "ZuluSCSI_disk.h"
#include "ZuluSCSI_log.h"
#include "ZuluSCSI_config.h"
#include "ZuluSCSI_presets.h"
#ifdef ENABLE_AUDIO_OUTPUT
#include "ZuluSCSI_audio.h"
#endif
#include "ZuluSCSI_cdrom.h"
#include "ImageBackingStore.h"
#include "ROMDrive.h"
#include "QuirksCheck.h"
#include <minIni.h>
#include <string.h>
#include <strings.h>
#include <assert.h>
#include <SdFat.h>

extern "C" {
#include <scsi2sd_time.h>
#include <sd.h>
#include <mode.h>
}

#ifndef PLATFORM_MAX_SCSI_SPEED
#define PLATFORM_MAX_SCSI_SPEED S2S_CFG_SPEED_ASYNC_50
#endif

// This can be overridden in platform file to set the size of the transfers
// used when reading from SCSI bus and writing to SD card.
// When SD card access is fast, these are usually better increased.
// If SD card access is roughly same speed as SCSI bus, these can be left at 512
#ifndef PLATFORM_OPTIMAL_MIN_SD_WRITE_SIZE
#define PLATFORM_OPTIMAL_MIN_SD_WRITE_SIZE 512
#endif

#ifndef PLATFORM_OPTIMAL_MAX_SD_WRITE_SIZE
#define PLATFORM_OPTIMAL_MAX_SD_WRITE_SIZE 1024
#endif

// Optimal size for the last write in a write request.
// This is often better a bit smaller than PLATFORM_OPTIMAL_SD_WRITE_SIZE
// to reduce the dead time between end of SCSI transfer and finishing of SD write.
#ifndef PLATFORM_OPTIMAL_LAST_SD_WRITE_SIZE
#define PLATFORM_OPTIMAL_LAST_SD_WRITE_SIZE 512
#endif

// Optimal size for read block from SCSI bus
// For platforms with nonblocking transfer, this can be large.
// For Akai MPC60 compatibility this has to be at least 5120
#ifndef PLATFORM_OPTIMAL_SCSI_READ_BLOCK_SIZE
#ifdef PLATFORM_SCSIPHY_HAS_NONBLOCKING_READ
#define PLATFORM_OPTIMAL_SCSI_READ_BLOCK_SIZE 65536
#else
#define PLATFORM_OPTIMAL_SCSI_READ_BLOCK_SIZE 8192
#endif
#endif

#ifndef PLATFORM_SCSIPHY_HAS_NONBLOCKING_READ
// For platforms that do not have non-blocking read from SCSI bus
void scsiStartRead(uint8_t* data, uint32_t count, int *parityError)
{
    scsiRead(data, count, parityError);
}
void scsiFinishRead(uint8_t* data, uint32_t count, int *parityError)
{
    
}
bool scsiIsReadFinished(const uint8_t *data)
{
    return true;
}
#endif

/************************************************/
/* ROM drive support (in microcontroller flash) */
/************************************************/

// Check if rom drive exists and activate it
bool scsiDiskActivateRomDrive()
{
#ifndef PLATFORM_HAS_ROM_DRIVE
    return false;
#else

    uint32_t maxsize = platform_get_romdrive_maxsize() - PLATFORM_ROMDRIVE_PAGE_SIZE;
    logmsg("-- Platform supports ROM drive up to ", (int)(maxsize / 1024), " kB");

    romdrive_hdr_t hdr = {};
    if (!romDriveCheckPresent(&hdr))
    {
        logmsg("---- ROM drive image not detected");
        return false;
    }

    if (ini_getbool("SCSI", "DisableROMDrive", 0, CONFIGFILE))
    {
        logmsg("---- ROM drive disabled in ini file, not enabling");
        return false;
    }

    long rom_scsi_id = ini_getl("SCSI", "ROMDriveSCSIID", -1, CONFIGFILE);
    if (rom_scsi_id >= 0 && rom_scsi_id <= 7)
    {
        hdr.scsi_id = rom_scsi_id;
        logmsg("---- ROM drive SCSI id overriden in ini file, changed to ", (int)hdr.scsi_id);
    }

    if (s2s_getConfigById(hdr.scsi_id))
    {
        logmsg("---- ROM drive SCSI id ", (int)hdr.scsi_id, " is already in use, not enabling");
        return false;
    }

    logmsg("---- Activating ROM drive, SCSI id ", (int)hdr.scsi_id, " size ", (int)(hdr.imagesize / 1024), " kB");
    bool status = scsiDiskOpenHDDImage(hdr.scsi_id, "ROM:", hdr.scsi_id, 0, hdr.blocksize, hdr.drivetype);

    if (!status)
    {
        logmsg("---- ROM drive activation failed");
        return false;
    }
    else
    {
        return true;
    }

#endif
}


/***********************/
/* Image configuration */
/***********************/

extern SdFs SD;
SdDevice sdDev = {2, 256 * 1024 * 1024 * 2}; /* For SCSI2SD */

static image_config_t g_DiskImages[S2S_MAX_TARGETS];

void scsiDiskResetImages()
{
    for (int i = 0; i < S2S_MAX_TARGETS; i++)
    {
        g_DiskImages[i].clear();
    }
}

void image_config_t::clear()
{
    static const image_config_t empty; // Statically zero-initialized
    *this = empty;
}

void scsiDiskCloseSDCardImages()
{
    for (int i = 0; i < S2S_MAX_TARGETS; i++)
    {
        if (!g_DiskImages[i].file.isRom())
        {
            g_DiskImages[i].file.close();
        }

        g_DiskImages[i].cuesheetfile.close();
    }
}

// Verify format conformance to SCSI spec:
// - Empty bytes filled with 0x20 (space)
// - Only values 0x20 to 0x7E
// - Left alignment for vendor/product/revision, right alignment for serial.
static void formatDriveInfoField(char *field, int fieldsize, bool align_right)
{
    if (align_right)
    {
        // Right align and trim spaces on either side
        int dst = fieldsize - 1;
        for (int src = fieldsize - 1; src >= 0; src--)
        {
            char c = field[src];
            if (c < 0x20 || c > 0x7E) c = 0x20;
            if (c != 0x20 || dst != fieldsize - 1)
            {
                field[dst--] = c;
            }
        }
        while (dst >= 0)
        {
            field[dst--] = 0x20;
        }
    }
    else
    {
        // Left align, preserve spaces in case config tries to manually right-align
        int dst = 0;
        for (int src = 0; src < fieldsize; src++)
        {
            char c = field[src];
            if (c < 0x20 || c > 0x7E) c = 0x20;
            field[dst++] = c;
        }
        while (dst < fieldsize)
        {
            field[dst++] = 0x20;
        }
    }
}

// remove path and extension from filename 
void extractFileName(const char* path, char* output) {

    const char *lastSlash, *lastDot;
    int fileNameLength;

    lastSlash = strrchr(path, '/');
    if (!lastSlash) lastSlash = path;
        else lastSlash++;

    lastDot = strrchr(lastSlash, '.');
    if (lastDot && (lastDot > lastSlash)) {
        fileNameLength = lastDot - lastSlash;
        strncpy(output, lastSlash, fileNameLength);
        output[fileNameLength] = '\0';
    } else {
        strcpy(output, lastSlash);
    }
}

void setNameFromImage(image_config_t &img, const char *filename) {

    char image_name[MAX_FILE_PATH];

    extractFileName(filename, image_name);
    memset(img.vendor, 0, 8);
    strncpy(img.vendor, image_name, 8);  
    memset(img.prodId, 0, 8);
    strncpy(img.prodId, image_name+8, 8);
}

// Set default drive vendor / product info after the image file
// is loaded and the device type is known.
static void setDefaultDriveInfo(int target_idx)
{
    image_config_t &img = g_DiskImages[target_idx];

    static const char *driveinfo_fixed[4]     = DRIVEINFO_FIXED;
    static const char *driveinfo_removable[4] = DRIVEINFO_REMOVABLE;
    static const char *driveinfo_optical[4]   = DRIVEINFO_OPTICAL;
    static const char *driveinfo_floppy[4]    = DRIVEINFO_FLOPPY;
    static const char *driveinfo_magopt[4]    = DRIVEINFO_MAGOPT;
    static const char *driveinfo_network[4]   = DRIVEINFO_NETWORK;
    static const char *driveinfo_tape[4]      = DRIVEINFO_TAPE;

    static const char *apl_driveinfo_fixed[4]     = APPLE_DRIVEINFO_FIXED;
    static const char *apl_driveinfo_removable[4] = APPLE_DRIVEINFO_REMOVABLE;
    static const char *apl_driveinfo_optical[4]   = APPLE_DRIVEINFO_OPTICAL;
    static const char *apl_driveinfo_floppy[4]    = APPLE_DRIVEINFO_FLOPPY;
    static const char *apl_driveinfo_magopt[4]    = APPLE_DRIVEINFO_MAGOPT;
    static const char *apl_driveinfo_network[4]   = APPLE_DRIVEINFO_NETWORK;
    static const char *apl_driveinfo_tape[4]      = APPLE_DRIVEINFO_TAPE;

    const char **driveinfo = NULL;

    if (img.quirks == S2S_CFG_QUIRKS_APPLE)
    {
        // Use default drive IDs that are recognized by Apple machines
        switch (img.deviceType)
        {
            case S2S_CFG_FIXED:         driveinfo = apl_driveinfo_fixed; break;
            case S2S_CFG_REMOVABLE:    driveinfo = apl_driveinfo_removable; break;
            case S2S_CFG_OPTICAL:       driveinfo = apl_driveinfo_optical; break;
            case S2S_CFG_FLOPPY_14MB:   driveinfo = apl_driveinfo_floppy; break;
            case S2S_CFG_MO:            driveinfo = apl_driveinfo_magopt; break;
            case S2S_CFG_NETWORK:       driveinfo = apl_driveinfo_network; break;
            case S2S_CFG_SEQUENTIAL:    driveinfo = apl_driveinfo_tape; break;
            default:                    driveinfo = apl_driveinfo_fixed; break;
        }
    }
    else
    {
        // Generic IDs
        switch (img.deviceType)
        {
            case S2S_CFG_FIXED:         driveinfo = driveinfo_fixed; break;
            case S2S_CFG_REMOVABLE:    driveinfo = driveinfo_removable; break;
            case S2S_CFG_OPTICAL:       driveinfo = driveinfo_optical; break;
            case S2S_CFG_FLOPPY_14MB:   driveinfo = driveinfo_floppy; break;
            case S2S_CFG_MO:            driveinfo = driveinfo_magopt; break;
            case S2S_CFG_SEQUENTIAL:    driveinfo = driveinfo_tape; break;
            case S2S_CFG_NETWORK:       driveinfo = driveinfo_network; break;
            default:                    driveinfo = driveinfo_fixed; break;
        }
    }

    if (img.vendor[0] == '\0')
    {
        memset(img.vendor, 0, sizeof(img.vendor));
        strncpy(img.vendor, driveinfo[0], sizeof(img.vendor));
    }

    if (img.prodId[0] == '\0')
    {
        memset(img.prodId, 0, sizeof(img.prodId));
        strncpy(img.prodId, driveinfo[1], sizeof(img.prodId));
    }

    if (img.revision[0] == '\0')
    {
        memset(img.revision, 0, sizeof(img.revision));
        strncpy(img.revision, driveinfo[2], sizeof(img.revision));
    }

    if (img.serial[0] == '\0')
    {
        memset(img.serial, 0, sizeof(img.serial));
        strncpy(img.serial, driveinfo[3], sizeof(img.serial));
    }

    if (img.serial[0] == '\0')
    {
        // Use SD card serial number
        cid_t sd_cid;
        uint32_t sd_sn = 0;
        if (SD.card()->readCID(&sd_cid))
        {
            sd_sn = sd_cid.psn();
        }

        memset(img.serial, 0, sizeof(img.serial));
        const char *nibble = "0123456789ABCDEF";
        img.serial[0] = nibble[(sd_sn >> 28) & 0xF];
        img.serial[1] = nibble[(sd_sn >> 24) & 0xF];
        img.serial[2] = nibble[(sd_sn >> 20) & 0xF];
        img.serial[3] = nibble[(sd_sn >> 16) & 0xF];
        img.serial[4] = nibble[(sd_sn >> 12) & 0xF];
        img.serial[5] = nibble[(sd_sn >>  8) & 0xF];
        img.serial[6] = nibble[(sd_sn >>  4) & 0xF];
        img.serial[7] = nibble[(sd_sn >>  0) & 0xF];
    }

    int rightAlign = img.rightAlignStrings;

    formatDriveInfoField(img.vendor, sizeof(img.vendor), rightAlign);
    formatDriveInfoField(img.prodId, sizeof(img.prodId), rightAlign);
    formatDriveInfoField(img.revision, sizeof(img.revision), rightAlign);
    formatDriveInfoField(img.serial, sizeof(img.serial), true);
}

bool scsiDiskOpenHDDImage(int target_idx, const char *filename, int scsi_id, int scsi_lun, int blocksize, S2S_CFG_TYPE type)
{
    image_config_t &img = g_DiskImages[target_idx];
    img.cuesheetfile.close();
    img.file = ImageBackingStore(filename, blocksize);

    if (img.file.isOpen())
    {
        img.bytesPerSector = blocksize;
        img.scsiSectors = img.file.size() / blocksize;
        img.scsiId = scsi_id | S2S_CFG_TARGET_ENABLED;
        img.sdSectorStart = 0;
        
        if (type != S2S_CFG_NETWORK)
        {

            if (img.scsiSectors == 0)
            {
                logmsg("---- Error: image file ", filename, " is empty");
                img.file.close();
                return false;
            }

<<<<<<< HEAD
            uint32_t sector_begin = 0, sector_end = 0;
            if (img.file.isRom())
            {
                // ROM is always contiguous, no need to log
            }
            else if (img.file.contiguousRange(&sector_begin, &sector_end))
            {
                dbgmsg("---- Image file is contiguous, SD card sectors ", (int)sector_begin, " to ", (int)sector_end);
            }
            else
            {
                logmsg("---- WARNING: file ", filename, " is not contiguous. This will increase read latency.");
            }
        }
        if (type == S2S_CFG_OPTICAL)
=======
        if (type == S2S_CFG_FIXED)
>>>>>>> 45f2a9e8
        {
            logmsg("---- Configuring as disk drive drive");
            img.deviceType = S2S_CFG_FIXED;
        }
        else if (type == S2S_CFG_OPTICAL)
        {
            logmsg("---- Configuring as CD-ROM drive");
            img.deviceType = S2S_CFG_OPTICAL;
        }
        else if (type == S2S_CFG_FLOPPY_14MB)
        {
            logmsg("---- Configuring as floppy drive");
            img.deviceType = S2S_CFG_FLOPPY_14MB;
        }
        else if (type == S2S_CFG_MO)
        {
            logmsg("---- Configuring as magneto-optical");
            img.deviceType = S2S_CFG_MO;
        }
<<<<<<< HEAD
#ifdef ZULUSCSI_NETWORK
        else if (type == S2S_CFG_NETWORK)
        {
            logmsg("---- Configuring as network based on image name");
            img.deviceType = S2S_CFG_NETWORK;
        }
#endif // ZULUSCSI_NETWORK
        else if (type == S2S_CFG_REMOVEABLE)
=======
        else if (type == S2S_CFG_REMOVABLE)
>>>>>>> 45f2a9e8
        {
            logmsg("---- Configuring as removable drive");
            img.deviceType = S2S_CFG_REMOVABLE;
        }
        else if (type == S2S_CFG_SEQUENTIAL)
        {
            logmsg("---- Configuring as tape drive");
            img.deviceType = S2S_CFG_SEQUENTIAL;
        }

#ifdef PLATFORM_CONFIG_HOOK
        PLATFORM_CONFIG_HOOK(&img);
#endif
        quirksCheck(&img);

        if (img.name_from_image) 
        { 
            setNameFromImage(img, filename); 
            logmsg("---- Vendor / product id set from image file name");
        }

        setDefaultDriveInfo(target_idx);

        if (img.prefetchbytes > 0)
        {
            logmsg("---- Read prefetch enabled: ", (int)img.prefetchbytes, " bytes");
        }
        else
        {
            logmsg("---- Read prefetch disabled");
        }

        if (img.deviceType == S2S_CFG_OPTICAL &&
            strncasecmp(filename + strlen(filename) - 4, ".bin", 4) == 0)
        {
            char cuesheetname[MAX_FILE_PATH + 1] = {0};
            strncpy(cuesheetname, filename, strlen(filename) - 4);
            strlcat(cuesheetname, ".cue", sizeof(cuesheetname));
            img.cuesheetfile = SD.open(cuesheetname, O_RDONLY);

            if (img.cuesheetfile.isOpen())
            {
                logmsg("---- Found CD-ROM CUE sheet at ", cuesheetname);
                if (!cdromValidateCueSheet(img))
                {
                    logmsg("---- Failed to parse cue sheet, using as plain binary image");
                    img.cuesheetfile.close();
                }
            }
            else
            {
                logmsg("---- No CUE sheet found at ", cuesheetname, ", using as plain binary image");
            }
        }

        return true;
    }
    else
    {
        logmsg("---- Failed to load image '", filename, "', ignoring");
        return false;
    }
}

static void checkDiskGeometryDivisible(image_config_t &img)
{
    if (!img.geometrywarningprinted)
    {
        uint32_t sectorsPerHeadTrack = img.sectorsPerTrack * img.headsPerCylinder;
        if (img.scsiSectors % sectorsPerHeadTrack != 0)
        {
            logmsg("WARNING: Host used command ", scsiDev.cdb[0],
                " which is affected by drive geometry. Current settings are ",
                (int)img.sectorsPerTrack, " sectors x ", (int)img.headsPerCylinder, " heads = ",
                (int)sectorsPerHeadTrack, " but image size of ", (int)img.scsiSectors,
                " sectors is not divisible. This can cause error messages in diagnostics tools.");
            img.geometrywarningprinted = true;
        }
    }
}

bool scsiDiskFilenameValid(const char* name)
{
    // Check file extension
    const char *extension = strrchr(name, '.');
    if (extension)
    {
        const char *ignore_exts[] = {
            ".rom_loaded", ".cue", ".txt", ".rtf", ".md", ".nfo", ".pdf", ".doc",
            NULL
        };
        const char *archive_exts[] = {
            ".tar", ".tgz", ".gz", ".bz2", ".tbz2", ".xz", ".zst", ".z",
            ".zip", ".zipx", ".rar", ".lzh", ".lha", ".lzo", ".lz4", ".arj",
            ".dmg", ".hqx", ".cpt", ".7z", ".s7z",
            NULL
        };

        for (int i = 0; ignore_exts[i]; i++)
        {
            if (strcasecmp(extension, ignore_exts[i]) == 0)
            {
                // ignore these without log message
                return false;
            }
        }
        for (int i = 0; archive_exts[i]; i++)
        {
            if (strcasecmp(extension, archive_exts[i]) == 0)
            {
                logmsg("-- Ignoring compressed file ", name);
                return false;
            }
        }
    }
    // Check first character
    if (!isalnum(name[0]))
    {
        // ignore files that don't start with a letter or a number
        return false;
    }
    return true;
}

// Set target configuration to default values
static void scsiDiskConfigDefaults(int target_idx)
{
    // Get default values from system preset, if any
    char presetName[32];
    ini_gets("SCSI", "System", "", presetName, sizeof(presetName), CONFIGFILE);
    preset_config_t defaults = getSystemPreset(presetName);

    image_config_t &img = g_DiskImages[target_idx];
    img.scsiId = target_idx;
    img.deviceType = S2S_CFG_FIXED;
    img.deviceTypeModifier = defaults.deviceTypeModifier;
    img.sectorsPerTrack = defaults.sectorsPerTrack;
    img.headsPerCylinder = defaults.headsPerCylinder;
    img.quirks = defaults.quirks;
    img.prefetchbytes = defaults.prefetchBytes;
    img.reinsert_on_inquiry = true;
    img.reinsert_after_eject = true;
    memset(img.vendor, 0, sizeof(img.vendor));
    memset(img.prodId, 0, sizeof(img.prodId));
    memset(img.revision, 0, sizeof(img.revision));
    memset(img.serial, 0, sizeof(img.serial));
}

static void scsiDiskCheckDir(char * dir_name, int target_idx, image_config_t* img, S2S_CFG_TYPE type, const char* type_name)
{
    if (SD.exists(dir_name))
    {
        if (img->image_directory)
        {
            logmsg("-- Already found an image directory, skipping '", dir_name, "'");
        }
        else
        {
            img->deviceType = type;
            img->image_directory = true;
            logmsg("SCSI", target_idx, " searching default ", type_name, " image directory '", dir_name, "'");
        }
    }
}

// Load values for target configuration from given section if they exist.
// Otherwise keep current settings.
static void scsiDiskLoadConfig(int target_idx, const char *section)
{
    image_config_t &img = g_DiskImages[target_idx];
    img.deviceType = ini_getl(section, "Type", img.deviceType, CONFIGFILE);
    img.deviceTypeModifier = ini_getl(section, "TypeModifier", img.deviceTypeModifier, CONFIGFILE);
    img.sectorsPerTrack = ini_getl(section, "SectorsPerTrack", img.sectorsPerTrack, CONFIGFILE);
    img.headsPerCylinder = ini_getl(section, "HeadsPerCylinder", img.headsPerCylinder, CONFIGFILE);
    img.quirks = ini_getl(section, "Quirks", img.quirks, CONFIGFILE);  
    img.rightAlignStrings = ini_getbool(section, "RightAlignStrings", 0, CONFIGFILE);
    img.name_from_image = ini_getbool(section, "NameFromImage", 0, CONFIGFILE);    
    img.prefetchbytes = ini_getl(section, "PrefetchBytes", img.prefetchbytes, CONFIGFILE);
    img.reinsert_on_inquiry = ini_getbool(section, "ReinsertCDOnInquiry", img.reinsert_on_inquiry, CONFIGFILE);
    img.reinsert_after_eject = ini_getbool(section, "ReinsertAfterEject", img.reinsert_after_eject, CONFIGFILE);
    img.ejectButton = ini_getl(section, "EjectButton", 0, CONFIGFILE);
#ifdef ENABLE_AUDIO_OUTPUT
    uint16_t vol = ini_getl(section, "CDAVolume", DEFAULT_VOLUME_LEVEL, CONFIGFILE) & 0xFF;
    // Set volume on both channels
    audio_set_volume(target_idx, (vol << 8) | vol);
#endif

    char tmp[32];
    memset(tmp, 0, sizeof(tmp));
    ini_gets(section, "Vendor", "", tmp, sizeof(tmp), CONFIGFILE);
    if (tmp[0]) memcpy(img.vendor, tmp, sizeof(img.vendor));

    memset(tmp, 0, sizeof(tmp));
    ini_gets(section, "Product", "", tmp, sizeof(tmp), CONFIGFILE);
    if (tmp[0]) memcpy(img.prodId, tmp, sizeof(img.prodId));

    memset(tmp, 0, sizeof(tmp));
    ini_gets(section, "Version", "", tmp, sizeof(tmp), CONFIGFILE);
    if (tmp[0]) memcpy(img.revision, tmp, sizeof(img.revision));
    
    memset(tmp, 0, sizeof(tmp));
    ini_gets(section, "Serial", "", tmp, sizeof(tmp), CONFIGFILE);
    if (tmp[0]) memcpy(img.serial, tmp, sizeof(img.serial));

    if (strlen(section) == 5 && strncmp(section, "SCSI", 4) == 0) // allow within target [SCSIx] blocks only
    {
        ini_gets(section, "ImgDir", "", tmp, sizeof(tmp), CONFIGFILE);
        if (tmp[0])
        {
            logmsg("SCSI", target_idx, " using image directory '", tmp, "'");
            img.image_directory = true;
        }
        else
        {
            strcpy(tmp, "HD0");
            tmp[2] += target_idx;
            scsiDiskCheckDir(tmp, target_idx, &img, S2S_CFG_FIXED, "disk");

            strcpy(tmp, "CD0");
            tmp[2] += target_idx;
            scsiDiskCheckDir(tmp, target_idx, &img, S2S_CFG_OPTICAL, "optical");

            strcpy(tmp, "RE0");
            tmp[2] += target_idx;
            scsiDiskCheckDir(tmp, target_idx, &img, S2S_CFG_REMOVABLE, "removable");

            strcpy(tmp, "MO0");
            tmp[2] += target_idx;
            scsiDiskCheckDir(tmp, target_idx, &img, S2S_CFG_MO, "magneto-optical");

            strcpy(tmp, "TP0");
            tmp[2] += target_idx;
            scsiDiskCheckDir(tmp, target_idx, &img, S2S_CFG_SEQUENTIAL, "tape");

            strcpy(tmp, "FD0");
            tmp[2] += target_idx;
            scsiDiskCheckDir(tmp, target_idx, &img, S2S_CFG_FLOPPY_14MB, "floppy");
        }
    }
}

// Finds filename with the lowest lexical order _after_ the given filename in
// the given folder. If there is no file after the given one, or if there is
// no current file, this will return the lowest filename encountered.
static int findNextImageAfter(image_config_t &img,
        const char* dirname, const char* filename,
        char* buf, size_t buflen)
{
    FsFile dir;
    if (dirname[0] == '\0')
    {
        logmsg("Image directory name invalid for ID", (img.scsiId & S2S_CFG_TARGET_ID_BITS));
        return 0;
    }
    if (!dir.open(dirname))
    {
        logmsg("Image directory '", dirname, "' couldn't be opened");
        return 0;
    }
    if (!dir.isDir())
    {
        logmsg("Can't find images in '", dirname, "', not a directory");
        dir.close();
        return 0;
    }
    if (dir.isHidden())
    {
        logmsg("Image directory '", dirname, "' is hidden, skipping");
        dir.close();
        return 0;
    }

    char first_name[MAX_FILE_PATH] = {'\0'};
    char candidate_name[MAX_FILE_PATH] = {'\0'};
    FsFile file;
    while (file.openNext(&dir, O_RDONLY))
    {
        if (file.isDir()) continue;
        if (!file.getName(buf, MAX_FILE_PATH))
        {
            logmsg("Image directory '", dirname, "' had invalid file");
            continue;
        }
        if (!scsiDiskFilenameValid(buf)) continue;
        if (file.isHidden()) {
            logmsg("Image '", dirname, "/", buf, "' is hidden, skipping file");
            continue;
        }

        // keep track of the first item to allow wrapping
        // without having to iterate again
        if (first_name[0] == '\0' || strcasecmp(buf, first_name) < 0)
        {
            strncpy(first_name, buf, sizeof(first_name));
        }

        // discard if no selected name, or if candidate is before (or is) selected
        if (filename[0] == '\0' || strcasecmp(buf, filename) <= 0) continue;

        // if we got this far and the candidate is either 1) not set, or 2) is a
        // lower item than what has been encountered thus far, it is the best choice
        if (candidate_name[0] == '\0' || strcasecmp(buf, candidate_name) < 0)
        {
            strncpy(candidate_name, buf, sizeof(candidate_name));
        }
    }

    if (candidate_name[0] != '\0')
    {
        img.image_index++;
        strncpy(img.current_image, candidate_name, sizeof(img.current_image));
        strncpy(buf, candidate_name, buflen);
        return strlen(candidate_name);
    }
    else if (first_name[0] != '\0')
    {
        img.image_index = 0;
        strncpy(img.current_image, first_name, sizeof(img.current_image));
        strncpy(buf, first_name, buflen);
        return strlen(first_name);
    }
    else
    {
        logmsg("Image directory '", dirname, "' was empty");
        img.image_directory = false;
        return 0;
    }
}

int scsiDiskGetNextImageName(image_config_t &img, char *buf, size_t buflen)
{
    int target_idx = img.scsiId & S2S_CFG_TARGET_ID_BITS;

    char section[6] = "SCSI0";
    section[4] = '0' + target_idx;

    // sanity check: is provided buffer is long enough to store a filename?
    assert(buflen >= MAX_FILE_PATH);

    if (img.image_directory)
    {
        // image directory was found during startup
        char dirname[MAX_FILE_PATH];
        char key[] = "ImgDir";
        int dirlen = ini_gets(section, key, "", dirname, sizeof(dirname), CONFIGFILE);
        if (!dirlen)
        {
            switch (img.deviceType)
            {
                case S2S_CFG_FIXED:
                    strcpy(dirname ,"HD0");
                    break;
                case S2S_CFG_OPTICAL:
                    strcpy(dirname, "CD0");
                break;
                case S2S_CFG_REMOVABLE:
                    strcpy(dirname, "RE0");
                break;
                case S2S_CFG_MO:
                    strcpy(dirname, "MO0");
                break;
                case S2S_CFG_SEQUENTIAL:
                    strcpy(dirname ,"TP0");
                break;
                case S2S_CFG_FLOPPY_14MB:
                    strcpy(dirname, "FD0");
                break;
                default:
                    dbgmsg("No matching device type for default directory found");
                    return 0;
            }
            dirname[2] += target_idx;
            if (!SD.exists(dirname))
            {
                dbgmsg("Default image directory, ", dirname, " does not exist");
                return 0;
            }
        }

        // find the next filename
        char nextname[MAX_FILE_PATH];
        int nextlen = findNextImageAfter(img, dirname, img.current_image, nextname, sizeof(nextname));

        if (nextlen == 0)
        {
            logmsg("Image directory was empty for ID", target_idx);
            return 0;
        }
        else if (buflen < nextlen + dirlen + 2)
        {
            logmsg("Directory '", dirname, "' and file '", nextname, "' exceed allowed length");
            return 0;
        }
        else
        {
            // construct a return value
            strncpy(buf, dirname, buflen);
            if (buf[strlen(buf) - 1] != '/') strcat(buf, "/");
            strcat(buf, nextname);
            return dirlen + nextlen;
        }
    }
    else
    {
        img.image_index++;
        if (img.image_index > IMAGE_INDEX_MAX || img.image_index < 0)
        {
            img.image_index = 0;
        }

        char key[5] = "IMG0";
        key[3] = '0' + img.image_index;

        int ret = ini_gets(section, key, "", buf, buflen, CONFIGFILE);
        if (buf[0] != '\0')
        {
            return ret;
        }
        else if (img.image_index > 0)
        {
            // there may be more than one image but we've ran out of new ones
            // wrap back to the first image
            img.image_index = -1;
            return scsiDiskGetNextImageName(img, buf, buflen);
        }
        else
        {
            // images are not defined in config
            img.image_index = -1;
            return 0;
        }
    }
}

void scsiDiskLoadConfig(int target_idx)
{
    char section[6] = "SCSI0";
    section[4] = '0' + target_idx;

    // Set default settings
    scsiDiskConfigDefaults(target_idx);

    // First load global settings
    scsiDiskLoadConfig(target_idx, "SCSI");

    // Then settings specific to target ID
    scsiDiskLoadConfig(target_idx, section);

    // Check if we have image specified by name
    char filename[MAX_FILE_PATH];
    image_config_t &img = g_DiskImages[target_idx];
    img.image_index = IMAGE_INDEX_MAX;
    if (scsiDiskGetNextImageName(img, filename, sizeof(filename)))
    {
        int blocksize = (img.deviceType == S2S_CFG_OPTICAL) ? 2048 : 512;
        logmsg("-- Opening '", filename, "' for id: ", target_idx);
        scsiDiskOpenHDDImage(target_idx, filename, target_idx, 0, blocksize);
    }
}

bool scsiDiskCheckAnyImagesConfigured()
{
    for (int i = 0; i < S2S_MAX_TARGETS; i++)
    {
        if (g_DiskImages[i].file.isOpen() && (g_DiskImages[i].scsiId & S2S_CFG_TARGET_ENABLED))
        {
            return true;
        }
    }

    return false;
}

image_config_t &scsiDiskGetImageConfig(int target_idx)
{
    assert(target_idx >= 0 && target_idx < S2S_MAX_TARGETS);
    return g_DiskImages[target_idx];
}

static void diskEjectAction(uint8_t buttonId)
{
    bool found = false;
    for (uint8_t i = 0; i < S2S_MAX_TARGETS; i++)
    {
        image_config_t &img = g_DiskImages[i];
        if (img.ejectButton == buttonId)
        {
            if (img.deviceType == S2S_CFG_OPTICAL)
            {
                found = true;
                logmsg("Eject button ", (int)buttonId, " pressed, passing to CD drive SCSI", (int)i);
                cdromPerformEject(img);
            }
        }
    }

    if (!found)
    {
        logmsg("Eject button ", (int)buttonId, " pressed, but no drives with EjectButton=", (int)buttonId, " setting found!");
    }
}

uint8_t diskEjectButtonUpdate(bool immediate)
{
    // treat '1' to '0' transitions as eject actions
    static uint8_t previous = 0x00;
    uint8_t bitmask = platform_get_buttons() & EJECT_BTN_MASK;
    uint8_t ejectors = (previous ^ bitmask) & previous;
    previous = bitmask;

    // defer ejection until the bus is idle
    static uint8_t deferred = 0x00;
    if (!immediate)
    {
        deferred |= ejectors;
        return 0;
    }
    else
    {
        ejectors |= deferred;
        deferred = 0;

        if (ejectors)
        {
            uint8_t mask = 1;
            for (uint8_t i = 0; i < 8; i++)
            {
                if (ejectors & mask) diskEjectAction(i + 1);
                mask = mask << 1;
            }
        }
        return ejectors;
    }
}

bool scsiDiskCheckAnyNetworkDevicesConfigured()
{
    for (int i = 0; i < S2S_MAX_TARGETS; i++)
    {
        if (g_DiskImages[i].file.isOpen() && (g_DiskImages[i].scsiId & S2S_CFG_TARGET_ENABLED) && g_DiskImages[i].deviceType == S2S_CFG_NETWORK)
        {
            return true;
        }
    }

    return false;
}


/*******************************/
/* Config handling for SCSI2SD */
/*******************************/

extern "C"
void s2s_configInit(S2S_BoardCfg* config)
{
    char tmp[64];

    if (SD.exists(CONFIGFILE))
    {
        logmsg("Reading configuration from " CONFIGFILE);
    }
    else
    {
        logmsg("Config file " CONFIGFILE " not found, using defaults");
    }

    // Get default values from system preset, if any
    ini_gets("SCSI", "System", "", tmp, sizeof(tmp), CONFIGFILE);
    preset_config_t defaults = getSystemPreset(tmp);

    if (defaults.presetName)
    {
        logmsg("Active configuration (using system preset \"", defaults.presetName, "\"):");
    }
    else
    {
        logmsg("Active configuration:");
    }

    memset(config, 0, sizeof(S2S_BoardCfg));
    memcpy(config->magic, "BCFG", 4);
    config->flags = 0;
    config->startupDelay = 0;
    config->selectionDelay = ini_getl("SCSI", "SelectionDelay", defaults.selectionDelay, CONFIGFILE);
    config->flags6 = 0;
    config->scsiSpeed = PLATFORM_MAX_SCSI_SPEED;

    int maxSyncSpeed = ini_getl("SCSI", "MaxSyncSpeed", defaults.maxSyncSpeed, CONFIGFILE);
    if (maxSyncSpeed < 5 && config->scsiSpeed > S2S_CFG_SPEED_ASYNC_50)
        config->scsiSpeed = S2S_CFG_SPEED_ASYNC_50;
    else if (maxSyncSpeed < 10 && config->scsiSpeed > S2S_CFG_SPEED_SYNC_5)
        config->scsiSpeed = S2S_CFG_SPEED_SYNC_5;
    
    logmsg("-- SelectionDelay = ", (int)config->selectionDelay);

    if (ini_getbool("SCSI", "EnableUnitAttention", defaults.enableUnitAttention, CONFIGFILE))
    {
        logmsg("-- EnableUnitAttention = Yes");
        config->flags |= S2S_CFG_ENABLE_UNIT_ATTENTION;
    }
    else
    {
        logmsg("-- EnableUnitAttention = No");
    }

    if (ini_getbool("SCSI", "EnableSCSI2", defaults.enableSCSI2, CONFIGFILE))
    {
        logmsg("-- EnableSCSI2 = Yes");
        config->flags |= S2S_CFG_ENABLE_SCSI2;
    }
    else
    {
        logmsg("-- EnableSCSI2 = No");
    }

    if (ini_getbool("SCSI", "EnableSelLatch", defaults.enableSelLatch, CONFIGFILE))
    {
        logmsg("-- EnableSelLatch = Yes");
        config->flags |= S2S_CFG_ENABLE_SEL_LATCH;
    }
    else
    {
        logmsg("-- EnableSelLatch = No");
    }

    if (ini_getbool("SCSI", "MapLunsToIDs", defaults.mapLunsToIDs, CONFIGFILE))
    {
        logmsg("-- MapLunsToIDs = Yes");
        config->flags |= S2S_CFG_MAP_LUNS_TO_IDS;
    }
    else
    {
        logmsg("-- MapLunsToIDs = No");
    }

#ifdef PLATFORM_HAS_PARITY_CHECK
    if (ini_getbool("SCSI", "EnableParity", defaults.enableParity, CONFIGFILE))
    {
        logmsg("-- EnableParity = Yes");
        config->flags |= S2S_CFG_ENABLE_PARITY;
    }
    else
    {
        logmsg("-- EnableParity = No");
    }
#endif

    memset(tmp, 0, sizeof(tmp));
    ini_gets("SCSI", "WiFiMACAddress", "", tmp, sizeof(tmp), CONFIGFILE);
    if (tmp[0])
    {
        // convert from "01:23:45:67:89" to { 0x01, 0x23, 0x45, 0x67, 0x89 }
        int mac[6];
        if (sscanf(tmp, "%x:%x:%x:%x:%x:%x", &mac[0], &mac[1], &mac[2], &mac[3], &mac[4], &mac[5]) == 6)
        {
            config->wifiMACAddress[0] = mac[0];
            config->wifiMACAddress[1] = mac[1];
            config->wifiMACAddress[2] = mac[2];
            config->wifiMACAddress[3] = mac[3];
            config->wifiMACAddress[4] = mac[4];
            config->wifiMACAddress[5] = mac[5];
        }
        else
        {
            logmsg("Invalid MAC address format: \"", tmp, "\"");
            memset(config->wifiMACAddress, 0, sizeof(config->wifiMACAddress));
        }
    }

    memset(tmp, 0, sizeof(tmp));
    ini_gets("SCSI", "WiFiSSID", "", tmp, sizeof(tmp), CONFIGFILE);
    if (tmp[0]) memcpy(config->wifiSSID, tmp, sizeof(config->wifiSSID));

    memset(tmp, 0, sizeof(tmp));
    ini_gets("SCSI", "WiFiPassword", "", tmp, sizeof(tmp), CONFIGFILE);
    if (tmp[0]) memcpy(config->wifiPassword, tmp, sizeof(config->wifiPassword));

}

extern "C"
void s2s_debugInit(void)
{
}

extern "C"
void s2s_configPoll(void)
{
}

extern "C"
void s2s_configSave(int scsiId, uint16_t byesPerSector)
{
    // Modification of config over SCSI bus is not implemented.
}

extern "C"
const S2S_TargetCfg* s2s_getConfigByIndex(int index)
{
    if (index < 0 || index >= S2S_MAX_TARGETS)
    {
        return NULL;
    }
    else
    {
        return &g_DiskImages[index];
    }
}

extern "C"
const S2S_TargetCfg* s2s_getConfigById(int scsiId)
{
    int i;
    for (i = 0; i < S2S_MAX_TARGETS; ++i)
    {
        const S2S_TargetCfg* tgt = s2s_getConfigByIndex(i);
        if ((tgt->scsiId & S2S_CFG_TARGET_ID_BITS) == scsiId &&
            (tgt->scsiId & S2S_CFG_TARGET_ENABLED))
        {
            return tgt;
        }
    }
    return NULL;
}

/**********************/
/* FormatUnit command */
/**********************/

// Callback once all data has been read in the data out phase.
static void doFormatUnitComplete(void)
{
    scsiDev.phase = STATUS;
}

static void doFormatUnitSkipData(int bytes)
{
    // We may not have enough memory to store the initialisation pattern and
    // defect list data.  Since we're not making use of it yet anyway, just
    // discard the bytes.
    scsiEnterPhase(DATA_OUT);
    int i;
    for (i = 0; i < bytes; ++i)
    {
        scsiReadByte();
    }
}

// Callback from the data out phase.
static void doFormatUnitPatternHeader(void)
{
    int defectLength =
        ((((uint16_t)scsiDev.data[2])) << 8) +
            scsiDev.data[3];

    int patternLength =
        ((((uint16_t)scsiDev.data[4 + 2])) << 8) +
        scsiDev.data[4 + 3];

        doFormatUnitSkipData(defectLength + patternLength);
        doFormatUnitComplete();
}

// Callback from the data out phase.
static void doFormatUnitHeader(void)
{
    int IP = (scsiDev.data[1] & 0x08) ? 1 : 0;
    int DSP = (scsiDev.data[1] & 0x04) ? 1 : 0;

    if (! DSP) // disable save parameters
    {
        // Save the "MODE SELECT savable parameters"
        s2s_configSave(
            scsiDev.target->targetId,
            scsiDev.target->liveCfg.bytesPerSector);
    }

    if (IP)
    {
        // We need to read the initialisation pattern header first.
        scsiDev.dataLen += 4;
        scsiDev.phase = DATA_OUT;
        scsiDev.postDataOutHook = doFormatUnitPatternHeader;
    }
    else
    {
        // Read the defect list data
        int defectLength =
            ((((uint16_t)scsiDev.data[2])) << 8) +
            scsiDev.data[3];
        doFormatUnitSkipData(defectLength);
        doFormatUnitComplete();
    }
}

/************************/
/* ReadCapacity command */
/************************/

static void doReadCapacity()
{
    uint32_t lba = (((uint32_t) scsiDev.cdb[2]) << 24) +
        (((uint32_t) scsiDev.cdb[3]) << 16) +
        (((uint32_t) scsiDev.cdb[4]) << 8) +
        scsiDev.cdb[5];
    int pmi = scsiDev.cdb[8] & 1;

    image_config_t &img = *(image_config_t*)scsiDev.target->cfg;
    uint32_t bytesPerSector = scsiDev.target->liveCfg.bytesPerSector;
    uint32_t capacity;

    if (unlikely(scsiDev.target->cfg->deviceType == S2S_CFG_NETWORK))
    {
        capacity = 1;
    }
    else
    {
        capacity = img.file.size() / bytesPerSector;
    }

    if (!pmi && lba)
    {
        // error.
        // We don't do anything with the "partial medium indicator", and
        // assume that delays are constant across each block. But the spec
        // says we must return this error if pmi is specified incorrectly.
        scsiDev.status = CHECK_CONDITION;
        scsiDev.target->sense.code = ILLEGAL_REQUEST;
        scsiDev.target->sense.asc = INVALID_FIELD_IN_CDB;
        scsiDev.phase = STATUS;
    }
    else if (capacity > 0)
    {
        uint32_t highestBlock = capacity - 1;

        scsiDev.data[0] = highestBlock >> 24;
        scsiDev.data[1] = highestBlock >> 16;
        scsiDev.data[2] = highestBlock >> 8;
        scsiDev.data[3] = highestBlock;

        uint32_t bytesPerSector = scsiDev.target->liveCfg.bytesPerSector;
        scsiDev.data[4] = bytesPerSector >> 24;
        scsiDev.data[5] = bytesPerSector >> 16;
        scsiDev.data[6] = bytesPerSector >> 8;
        scsiDev.data[7] = bytesPerSector;
        scsiDev.dataLen = 8;
        scsiDev.phase = DATA_IN;
    }
    else
    {
        scsiDev.status = CHECK_CONDITION;
        scsiDev.target->sense.code = NOT_READY;
        scsiDev.target->sense.asc = MEDIUM_NOT_PRESENT;
        scsiDev.phase = STATUS;
    }
}

/*************************/
/* TestUnitReady command */
/*************************/

static int doTestUnitReady()
{
    int ready = 1;
    image_config_t &img = *(image_config_t*)scsiDev.target->cfg;
    if (unlikely(!scsiDev.target->started || !img.file.isOpen()))
    {
        ready = 0;
        scsiDev.status = CHECK_CONDITION;
        scsiDev.target->sense.code = NOT_READY;
        scsiDev.target->sense.asc = LOGICAL_UNIT_NOT_READY_INITIALIZING_COMMAND_REQUIRED;
        scsiDev.phase = STATUS;
    }
    else if (img.ejected)
    {
        ready = 0;
        scsiDev.status = CHECK_CONDITION;
        scsiDev.target->sense.code = NOT_READY;
        scsiDev.target->sense.asc = MEDIUM_NOT_PRESENT;
        scsiDev.phase = STATUS;

        if (img.reinsert_after_eject)
        {
            // We are now reporting to host that the drive is open.
            // Simulate a "close" for next time the host polls.
            cdromCloseTray(img);
        }
    }
    else if (unlikely(!(blockDev.state & DISK_PRESENT)))
    {
        ready = 0;
        scsiDev.status = CHECK_CONDITION;
        scsiDev.target->sense.code = NOT_READY;
        scsiDev.target->sense.asc = MEDIUM_NOT_PRESENT;
        scsiDev.phase = STATUS;
    }
    else if (unlikely(!(blockDev.state & DISK_INITIALISED)))
    {
        ready = 0;
        scsiDev.status = CHECK_CONDITION;
        scsiDev.target->sense.code = NOT_READY;
        scsiDev.target->sense.asc = LOGICAL_UNIT_NOT_READY_CAUSE_NOT_REPORTABLE;
        scsiDev.phase = STATUS;
    }
    return ready;
}

/****************/
/* Seek command */
/****************/

static void doSeek(uint32_t lba)
{
    image_config_t &img = *(image_config_t*)scsiDev.target->cfg;
    uint32_t bytesPerSector = scsiDev.target->liveCfg.bytesPerSector;
    uint32_t capacity = img.file.size() / bytesPerSector;

    if (lba >= capacity)
    {
        scsiDev.status = CHECK_CONDITION;
        scsiDev.target->sense.code = ILLEGAL_REQUEST;
        scsiDev.target->sense.asc = LOGICAL_BLOCK_ADDRESS_OUT_OF_RANGE;
        scsiDev.phase = STATUS;
    }
    else
    {
        if (unlikely(scsiDev.target->cfg->deviceType == S2S_CFG_FLOPPY_14MB) ||
            scsiDev.compatMode < COMPAT_SCSI2)
        {
            s2s_delay_ms(10);
        }
        else
        {
            s2s_delay_us(10);
        }
    }
}

/********************************************/
/* Transfer state for read / write commands */
/********************************************/

BlockDevice blockDev = {DISK_PRESENT | DISK_INITIALISED};
Transfer transfer;
static struct {
    uint8_t *buffer;
    uint32_t bytes_sd; // Number of bytes that have been scheduled for transfer on SD card side
    uint32_t bytes_scsi; // Number of bytes that have been scheduled for transfer on SCSI side

    uint32_t bytes_scsi_started;
    uint32_t sd_transfer_start;
    int parityError;
} g_disk_transfer;

#ifdef PREFETCH_BUFFER_SIZE
static struct {
    uint8_t buffer[PREFETCH_BUFFER_SIZE];
    uint32_t sector;
    uint32_t bytes;
    uint8_t scsiId;
} g_scsi_prefetch;
#endif

/*****************/
/* Write command */
/*****************/

void scsiDiskStartWrite(uint32_t lba, uint32_t blocks)
{
    if (unlikely(scsiDev.target->cfg->deviceType == S2S_CFG_FLOPPY_14MB)) {
        // Floppies are supposed to be slow. Some systems can't handle a floppy
        // without an access time
        s2s_delay_ms(10);
    }

    image_config_t &img = *(image_config_t*)scsiDev.target->cfg;
    uint32_t bytesPerSector = scsiDev.target->liveCfg.bytesPerSector;
    uint32_t capacity = img.file.size() / bytesPerSector;

    dbgmsg("------ Write ", (int)blocks, "x", (int)bytesPerSector, " starting at ", (int)lba);

    if (unlikely(blockDev.state & DISK_WP) ||
        unlikely(scsiDev.target->cfg->deviceType == S2S_CFG_OPTICAL) ||
        unlikely(!img.file.isWritable()))

    {
        logmsg("WARNING: Host attempted write to read-only drive ID ", (int)(img.scsiId & S2S_CFG_TARGET_ID_BITS));
        scsiDev.status = CHECK_CONDITION;
        scsiDev.target->sense.code = ILLEGAL_REQUEST;
        scsiDev.target->sense.asc = WRITE_PROTECTED;
        scsiDev.phase = STATUS;
    }
    else if (unlikely(((uint64_t) lba) + blocks > capacity))
    {
        logmsg("WARNING: Host attempted write at sector ", (int)lba, "+", (int)blocks,
              ", exceeding image size ", (int)capacity, " sectors (",
              (int)bytesPerSector, "B/sector)");
        scsiDev.status = CHECK_CONDITION;
        scsiDev.target->sense.code = ILLEGAL_REQUEST;
        scsiDev.target->sense.asc = LOGICAL_BLOCK_ADDRESS_OUT_OF_RANGE;
        scsiDev.phase = STATUS;
    }
    else
    {
        transfer.multiBlock = true;
        transfer.lba = lba;
        transfer.blocks = blocks;
        transfer.currentBlock = 0;
        scsiDev.phase = DATA_OUT;
        scsiDev.dataLen = 0;
        scsiDev.dataPtr = 0;

#ifdef PREFETCH_BUFFER_SIZE
        // Invalidate prefetch buffer
        g_scsi_prefetch.bytes = 0;
        g_scsi_prefetch.sector = 0;
#endif

        image_config_t &img = *(image_config_t*)scsiDev.target->cfg;
        if (!img.file.seek((uint64_t)transfer.lba * bytesPerSector))
        {
            logmsg("Seek to ", transfer.lba, " failed for SCSI ID", (int)scsiDev.target->targetId);
            scsiDev.status = CHECK_CONDITION;
            scsiDev.target->sense.code = MEDIUM_ERROR;
            scsiDev.target->sense.asc = NO_SEEK_COMPLETE;
            scsiDev.phase = STATUS;
        }
    }
}

// Called to transfer next block from SCSI bus.
// Usually called from SD card driver during waiting for SD card access.
void diskDataOut_callback(uint32_t bytes_complete)
{
    // For best performance, do SCSI reads in blocks of 4 or more bytes
    bytes_complete &= ~3;

    if (g_disk_transfer.bytes_scsi_started < g_disk_transfer.bytes_scsi)
    {
        // How many bytes remaining in the transfer?
        uint32_t remain = g_disk_transfer.bytes_scsi - g_disk_transfer.bytes_scsi_started;
        uint32_t len = remain;
        
        // Split read so that it doesn't wrap around buffer edge
        uint32_t bufsize = sizeof(scsiDev.data);
        uint32_t start = (g_disk_transfer.bytes_scsi_started % bufsize);
        if (start + len > bufsize)
            len = bufsize - start;

        // Apply platform-specific optimized transfer sizes
        if (len > PLATFORM_OPTIMAL_SCSI_READ_BLOCK_SIZE)
        {
            len = PLATFORM_OPTIMAL_SCSI_READ_BLOCK_SIZE;
        }

        // Don't overwrite data that has not yet been written to SD card
        uint32_t sd_ready_cnt = g_disk_transfer.bytes_sd + bytes_complete;
        if (g_disk_transfer.bytes_scsi_started + len > sd_ready_cnt + bufsize)
            len = sd_ready_cnt + bufsize - g_disk_transfer.bytes_scsi_started;

        // Keep transfers a multiple of sector size.
        // Macintosh SCSI driver seems to get confused if we have a delay
        // in middle of a sector.
        uint32_t bytesPerSector = scsiDev.target->liveCfg.bytesPerSector;
        if (remain >= bytesPerSector && len % bytesPerSector != 0)
        {
            len -= len % bytesPerSector;
        }

        if (len == 0)
            return;

        // dbgmsg("SCSI read ", (int)start, " + ", (int)len);
        scsiStartRead(&scsiDev.data[start], len, &g_disk_transfer.parityError);
        g_disk_transfer.bytes_scsi_started += len;
    }
}

void diskDataOut()
{
    scsiEnterPhase(DATA_OUT);

    image_config_t &img = *(image_config_t*)scsiDev.target->cfg;
    uint32_t blockcount = (transfer.blocks - transfer.currentBlock);
    uint32_t bytesPerSector = scsiDev.target->liveCfg.bytesPerSector;
    g_disk_transfer.buffer = scsiDev.data;
    g_disk_transfer.bytes_scsi = blockcount * bytesPerSector;
    g_disk_transfer.bytes_sd = 0;
    g_disk_transfer.bytes_scsi_started = 0;
    g_disk_transfer.sd_transfer_start = 0;
    g_disk_transfer.parityError = 0;

    while (g_disk_transfer.bytes_sd < g_disk_transfer.bytes_scsi
           && scsiDev.phase == DATA_OUT
           && !scsiDev.resetFlag)
    {
        platform_poll();
        diskEjectButtonUpdate(false);

        // Figure out how many contiguous bytes are available for writing to SD card.
        uint32_t bufsize = sizeof(scsiDev.data);
        uint32_t start = g_disk_transfer.bytes_sd % bufsize;
        uint32_t len = 0;

        // How much data until buffer edge wrap?
        uint32_t available = g_disk_transfer.bytes_scsi_started - g_disk_transfer.bytes_sd;
        if (start + available > bufsize)
            available = bufsize - start;

        // Count number of finished sectors
        if (scsiIsReadFinished(&scsiDev.data[start + available - 1]))
        {
            len = available;
        }
        else
        {
            while (len < available && scsiIsReadFinished(&scsiDev.data[start + len + SD_SECTOR_SIZE - 1]))
            {
                len += SD_SECTOR_SIZE;
            }
        }

        // In case the last sector is partial (256 byte SCSI sectors)
        if (len > available)
        {
            len = available;
        }

        // Apply platform-specific write size blocks for optimization
        if (len > PLATFORM_OPTIMAL_MAX_SD_WRITE_SIZE)
        {
            len = PLATFORM_OPTIMAL_MAX_SD_WRITE_SIZE;
        }

        uint32_t remain_in_transfer = g_disk_transfer.bytes_scsi - g_disk_transfer.bytes_sd;
        if (len < bufsize - start && len < remain_in_transfer)
        {
            // Use large write blocks in middle of transfer and smaller at the end of transfer.
            // This improves performance for large writes and reduces latency at end of request.
            uint32_t min_write_size = PLATFORM_OPTIMAL_MIN_SD_WRITE_SIZE;
            if (remain_in_transfer <= PLATFORM_OPTIMAL_MAX_SD_WRITE_SIZE)
            {
                min_write_size = PLATFORM_OPTIMAL_LAST_SD_WRITE_SIZE;
            }

            if (len < min_write_size)
            {                
                len = 0;
            }
        }

        if (len == 0)
        {
            // Nothing ready to transfer, check if we can read more from SCSI bus
            diskDataOut_callback(0);
        }
        else
        {
            // Finalize transfer on SCSI side
            scsiFinishRead(&scsiDev.data[start], len, &g_disk_transfer.parityError);

            // Check parity error status before writing to SD card
            if (g_disk_transfer.parityError)
            {
                scsiDev.status = CHECK_CONDITION;
                scsiDev.target->sense.code = ABORTED_COMMAND;
                scsiDev.target->sense.asc = SCSI_PARITY_ERROR;
                scsiDev.phase = STATUS;
                break;
            }

            // Start writing to SD card and simultaneously start new SCSI transfers
            // when buffer space is freed.
            uint8_t *buf = &scsiDev.data[start];
            g_disk_transfer.sd_transfer_start = start;
            // dbgmsg("SD write ", (int)start, " + ", (int)len, " ", bytearray(buf, len));
            platform_set_sd_callback(&diskDataOut_callback, buf);
            if (img.file.write(buf, len) != len)
            {
                logmsg("SD card write failed: ", SD.sdErrorCode());
                scsiDev.status = CHECK_CONDITION;
                scsiDev.target->sense.code = MEDIUM_ERROR;
                scsiDev.target->sense.asc = WRITE_ERROR_AUTO_REALLOCATION_FAILED;
                scsiDev.phase = STATUS;
            }
            platform_set_sd_callback(NULL, NULL);
            g_disk_transfer.bytes_sd += len;
        }
    }

    // Release SCSI bus
    scsiFinishRead(NULL, 0, &g_disk_transfer.parityError);

    transfer.currentBlock += blockcount;
    scsiDev.dataPtr = scsiDev.dataLen = 0;

    if (transfer.currentBlock == transfer.blocks)
    {
        // Verify that all data has been flushed to disk from SdFat cache.
        // Normally does nothing as we do not change image file size and
        // data writes are not cached.
        img.file.flush();
    }
}

/*****************/
/* Read command */
/*****************/

void scsiDiskStartRead(uint32_t lba, uint32_t blocks)
{
    if (unlikely(scsiDev.target->cfg->deviceType == S2S_CFG_FLOPPY_14MB)) {
        // Floppies are supposed to be slow. Some systems can't handle a floppy
        // without an access time
        s2s_delay_ms(10);
    }

    image_config_t &img = *(image_config_t*)scsiDev.target->cfg;
    uint32_t bytesPerSector = scsiDev.target->liveCfg.bytesPerSector;
    uint32_t capacity = img.file.size() / bytesPerSector;
    
    dbgmsg("------ Read ", (int)blocks, "x", (int)bytesPerSector, " starting at ", (int)lba);

    if (unlikely(((uint64_t) lba) + blocks > capacity))
    {
        logmsg("WARNING: Host attempted read at sector ", (int)lba, "+", (int)blocks,
              ", exceeding image size ", (int)capacity, " sectors (",
              (int)bytesPerSector, "B/sector)");
        scsiDev.status = CHECK_CONDITION;
        scsiDev.target->sense.code = ILLEGAL_REQUEST;
        scsiDev.target->sense.asc = LOGICAL_BLOCK_ADDRESS_OUT_OF_RANGE;
        scsiDev.phase = STATUS;
    }
    else
    {
        transfer.multiBlock = 1;
        transfer.lba = lba;
        transfer.blocks = blocks;
        transfer.currentBlock = 0;
        scsiDev.phase = DATA_IN;
        scsiDev.dataLen = 0;
        scsiDev.dataPtr = 0;

#ifdef PREFETCH_BUFFER_SIZE
        uint32_t sectors_in_prefetch = g_scsi_prefetch.bytes / bytesPerSector;
        if (img.scsiId == g_scsi_prefetch.scsiId &&
            transfer.lba >= g_scsi_prefetch.sector &&
            transfer.lba < g_scsi_prefetch.sector + sectors_in_prefetch)
        {
            // We have the some sectors already in prefetch cache
            scsiEnterPhase(DATA_IN);

            uint32_t start_offset = transfer.lba - g_scsi_prefetch.sector;
            uint32_t count = sectors_in_prefetch - start_offset;
            if (count > transfer.blocks) count = transfer.blocks;
            scsiStartWrite(g_scsi_prefetch.buffer + start_offset * bytesPerSector, count * bytesPerSector);
            dbgmsg("------ Found ", (int)count, " sectors in prefetch cache");
            transfer.currentBlock += count;
        }

        if (transfer.currentBlock == transfer.blocks)
        {
            while (!scsiIsWriteFinished(NULL) && !scsiDev.resetFlag)
            {
                platform_poll();
                diskEjectButtonUpdate(false);
            }

            scsiFinishWrite();
        }
#endif

        if (!img.file.seek((uint64_t)(transfer.lba + transfer.currentBlock) * bytesPerSector))
        {
            logmsg("Seek to ", transfer.lba, " failed for SCSI ID", (int)scsiDev.target->targetId);
            scsiDev.status = CHECK_CONDITION;
            scsiDev.target->sense.code = MEDIUM_ERROR;
            scsiDev.target->sense.asc = NO_SEEK_COMPLETE;
            scsiDev.phase = STATUS;
        }
    }
}

void diskDataIn_callback(uint32_t bytes_complete)
{
    // On SCSI-1 devices the phase change has some extra delays.
    // Doing it here lets the SD card transfer proceed in background.
    scsiEnterPhase(DATA_IN);

    // For best performance, do writes in blocks of 4 or more bytes
    if (bytes_complete < g_disk_transfer.bytes_sd)
    {
        bytes_complete &= ~3;
    }

    // Machintosh SCSI driver can get confused if pauses occur in middle of
    // a sector, so schedule the transfers in sector sized blocks.
    if (bytes_complete < g_disk_transfer.bytes_sd)
    {
        uint32_t bytesPerSector = scsiDev.target->liveCfg.bytesPerSector;
        if (bytes_complete % bytesPerSector != 0)
        {
            bytes_complete -= bytes_complete % bytesPerSector;
        }
    }

    if (bytes_complete > g_disk_transfer.bytes_scsi)
    {
        // DMA is reading from SD card, bytes_complete bytes have already been read.
        // Send them to SCSI bus now.
        uint32_t len = bytes_complete - g_disk_transfer.bytes_scsi;
        scsiStartWrite(g_disk_transfer.buffer + g_disk_transfer.bytes_scsi, len);
        g_disk_transfer.bytes_scsi += len;
    }
    
    // Provide a chance for polling request processing
    scsiIsWriteFinished(NULL);
}

// Start a data in transfer using given temporary buffer.
// diskDataIn() below divides the scsiDev.data buffer to two halves for double buffering.
static void start_dataInTransfer(uint8_t *buffer, uint32_t count)
{
    g_disk_transfer.buffer = buffer;
    g_disk_transfer.bytes_scsi = 0;
    g_disk_transfer.bytes_sd = count;
    
    // Verify that previous write using this buffer has finished
    uint32_t start = millis();
    while (!scsiIsWriteFinished(buffer + count - 1) && !scsiDev.resetFlag)
    {
        if ((uint32_t)(millis() - start) > 5000)
        {
            logmsg("start_dataInTransfer() timeout waiting for previous to finish");
            scsiDev.resetFlag = 1;
        }

        platform_poll();
        diskEjectButtonUpdate(false);
    }
    if (scsiDev.resetFlag) return;

    // Start transferring from SD card
    image_config_t &img = *(image_config_t*)scsiDev.target->cfg;
    platform_set_sd_callback(&diskDataIn_callback, buffer);

    if (img.file.read(buffer, count) != count)
    {
        logmsg("SD card read failed: ", SD.sdErrorCode());
        scsiDev.status = CHECK_CONDITION;
        scsiDev.target->sense.code = MEDIUM_ERROR;
        scsiDev.target->sense.asc = UNRECOVERED_READ_ERROR;
        scsiDev.phase = STATUS;
    }

    diskDataIn_callback(count);
    platform_set_sd_callback(NULL, NULL);

    platform_poll();
    diskEjectButtonUpdate(false);
}

static void diskDataIn()
{
    // Figure out how many blocks we can fit in buffer
    uint32_t bytesPerSector = scsiDev.target->liveCfg.bytesPerSector;
    uint32_t maxblocks = sizeof(scsiDev.data) / bytesPerSector;
    uint32_t maxblocks_half = maxblocks / 2;
    
    // Start transfer in first half of buffer
    // Waits for the previous first half transfer to finish first.
    uint32_t remain = (transfer.blocks - transfer.currentBlock);
    if (remain > 0)
    {
        uint32_t transfer_blocks = std::min(remain, maxblocks_half);
        uint32_t transfer_bytes = transfer_blocks * bytesPerSector;
        start_dataInTransfer(&scsiDev.data[0], transfer_bytes);
        transfer.currentBlock += transfer_blocks;
    }

    // Start transfer in second half of buffer
    // Waits for the previous second half transfer to finish first
    remain = (transfer.blocks - transfer.currentBlock);
    if (remain > 0)
    {
        uint32_t transfer_blocks = std::min(remain, maxblocks_half);
        uint32_t transfer_bytes = transfer_blocks * bytesPerSector;
        start_dataInTransfer(&scsiDev.data[maxblocks_half * bytesPerSector], transfer_bytes);
        transfer.currentBlock += transfer_blocks;
    }

    if (transfer.currentBlock == transfer.blocks)
    {
        // This was the last block, verify that everything finishes

#ifdef PREFETCH_BUFFER_SIZE
        image_config_t &img = *(image_config_t*)scsiDev.target->cfg;
        int prefetchbytes = img.prefetchbytes;
        if (prefetchbytes > PREFETCH_BUFFER_SIZE) prefetchbytes = PREFETCH_BUFFER_SIZE;
        uint32_t prefetch_sectors = prefetchbytes / bytesPerSector;
        uint32_t img_sector_count = img.file.size() / bytesPerSector;
        g_scsi_prefetch.sector = transfer.lba + transfer.blocks;
        g_scsi_prefetch.bytes = 0;
        g_scsi_prefetch.scsiId = scsiDev.target->cfg->scsiId;
        
        if (g_scsi_prefetch.sector + prefetch_sectors > img_sector_count)
        {
            // Don't try to read past image end.
            prefetch_sectors = img_sector_count - g_scsi_prefetch.sector;
        }

        while (!scsiIsWriteFinished(NULL) && prefetch_sectors > 0 && !scsiDev.resetFlag)
        {
            platform_poll();
            diskEjectButtonUpdate(false);

            // Check if prefetch buffer is free
            g_disk_transfer.buffer = g_scsi_prefetch.buffer + g_scsi_prefetch.bytes;
            if (!scsiIsWriteFinished(g_disk_transfer.buffer) ||
                !scsiIsWriteFinished(g_disk_transfer.buffer + bytesPerSector - 1))
            {
                continue;
            }

            // We still have time, prefetch next sectors in case this SCSI request
            // is part of a longer linear read.
            g_disk_transfer.bytes_sd = bytesPerSector;
            g_disk_transfer.bytes_scsi = bytesPerSector; // Tell callback not to send to SCSI
            platform_set_sd_callback(&diskDataIn_callback, g_disk_transfer.buffer);
            int status = img.file.read(g_disk_transfer.buffer, bytesPerSector);
            if (status <= 0)
            {
                logmsg("Prefetch read failed");
                prefetch_sectors = 0;
                break;
            }
            g_scsi_prefetch.bytes += status;
            platform_set_sd_callback(NULL, NULL);
            prefetch_sectors--;
        }
#endif

        while (!scsiIsWriteFinished(NULL) && !scsiDev.resetFlag)
        {
            platform_poll();
            diskEjectButtonUpdate(false);
        }

        scsiFinishWrite();
    }
}


/********************/
/* Command dispatch */
/********************/

// Handle direct-access scsi device commands
extern "C"
int scsiDiskCommand()
{
    int commandHandled = 1;
    image_config_t &img = *(image_config_t*)scsiDev.target->cfg;

    uint8_t command = scsiDev.cdb[0];
    if (unlikely(command == 0x1B))
    {
        // START STOP UNIT
        // Enable or disable media access operations.
        //int immed = scsiDev.cdb[1] & 1;
        int start = scsiDev.cdb[4] & 1;

        if (start)
        {
            scsiDev.target->started = 1;
        }
        else
        {
            scsiDev.target->started = 0;
        }
    }
    else if (unlikely(command == 0x00))
    {
        // TEST UNIT READY
        doTestUnitReady();
    }
    else if (unlikely(!doTestUnitReady()))
    {
        // Status and sense codes already set by doTestUnitReady
    }
    else if (likely(command == 0x08))
    {
        // READ(6)
        uint32_t lba =
            (((uint32_t) scsiDev.cdb[1] & 0x1F) << 16) +
            (((uint32_t) scsiDev.cdb[2]) << 8) +
            scsiDev.cdb[3];
        uint32_t blocks = scsiDev.cdb[4];
        if (unlikely(blocks == 0)) blocks = 256;
        scsiDiskStartRead(lba, blocks);
    }
    else if (likely(command == 0x28))
    {
        // READ(10)
        // Ignore all cache control bits - we don't support a memory cache.

        uint32_t lba =
            (((uint32_t) scsiDev.cdb[2]) << 24) +
            (((uint32_t) scsiDev.cdb[3]) << 16) +
            (((uint32_t) scsiDev.cdb[4]) << 8) +
            scsiDev.cdb[5];
        uint32_t blocks =
            (((uint32_t) scsiDev.cdb[7]) << 8) +
            scsiDev.cdb[8];

        scsiDiskStartRead(lba, blocks);
    }
    else if (likely(command == 0x0A))
    {
        // WRITE(6)
        uint32_t lba =
            (((uint32_t) scsiDev.cdb[1] & 0x1F) << 16) +
            (((uint32_t) scsiDev.cdb[2]) << 8) +
            scsiDev.cdb[3];
        uint32_t blocks = scsiDev.cdb[4];
        if (unlikely(blocks == 0)) blocks = 256;
        scsiDiskStartWrite(lba, blocks);
    }
    else if (likely(command == 0x2A) || // WRITE(10)
        unlikely(command == 0x2E)) // WRITE AND VERIFY
    {
        // Ignore all cache control bits - we don't support a memory cache.
        // Don't bother verifying either. The SD card likely stores ECC
        // along with each flash row.

        uint32_t lba =
            (((uint32_t) scsiDev.cdb[2]) << 24) +
            (((uint32_t) scsiDev.cdb[3]) << 16) +
            (((uint32_t) scsiDev.cdb[4]) << 8) +
            scsiDev.cdb[5];
        uint32_t blocks =
            (((uint32_t) scsiDev.cdb[7]) << 8) +
            scsiDev.cdb[8];

        scsiDiskStartWrite(lba, blocks);
    }
    else if (unlikely(command == 0x04))
    {
        // FORMAT UNIT
        // We don't really do any formatting, but we need to read the correct
        // number of bytes in the DATA_OUT phase to make the SCSI host happy.

        int fmtData = (scsiDev.cdb[1] & 0x10) ? 1 : 0;
        if (fmtData)
        {
            // We need to read the parameter list, but we don't know how
            // big it is yet. Start with the header.
            scsiDev.dataLen = 4;
            scsiDev.phase = DATA_OUT;
            scsiDev.postDataOutHook = doFormatUnitHeader;
        }
        else
        {
            // No data to read, we're already finished!
        }
    }
    else if (unlikely(command == 0x25))
    {
        // READ CAPACITY
        doReadCapacity();
    }
    else if (unlikely(command == 0x0B))
    {
        // SEEK(6)
        uint32_t lba =
            (((uint32_t) scsiDev.cdb[1] & 0x1F) << 16) +
            (((uint32_t) scsiDev.cdb[2]) << 8) +
            scsiDev.cdb[3];

        doSeek(lba);
    }

    else if (unlikely(command == 0x2B))
    {
        // SEEK(10)
        uint32_t lba =
            (((uint32_t) scsiDev.cdb[2]) << 24) +
            (((uint32_t) scsiDev.cdb[3]) << 16) +
            (((uint32_t) scsiDev.cdb[4]) << 8) +
            scsiDev.cdb[5];

        doSeek(lba);
    }
    else if (unlikely(command == 0x36))
    {
        // LOCK UNLOCK CACHE
        // We don't have a cache to lock data into. do nothing.
    }
    else if (unlikely(command == 0x34))
    {
        // PRE-FETCH.
        // We don't have a cache to pre-fetch into. do nothing.
    }
    else if (unlikely(command == 0x1E))
    {
        // PREVENT ALLOW MEDIUM REMOVAL
        // Not much we can do to prevent the user removing the SD card.
        // do nothing.
    }
    else if (unlikely(command == 0x01))
    {
        // REZERO UNIT
        // Set the lun to a vendor-specific state. Ignore.
    }
    else if (unlikely(command == 0x35))
    {
        // SYNCHRONIZE CACHE
        // We don't have a cache. do nothing.
    }
    else if (unlikely(command == 0x2F))
    {
        // VERIFY
        // TODO: When they supply data to verify, we should read the data and
        // verify it. If they don't supply any data, just say success.
        if ((scsiDev.cdb[1] & 0x02) == 0)
        {
            // They are asking us to do a medium verification with no data
            // comparison. Assume success, do nothing.
        }
        else
        {
            // TODO. This means they are supplying data to verify against.
            // Technically we should probably grab the data and compare it.
            scsiDev.status = CHECK_CONDITION;
            scsiDev.target->sense.code = ILLEGAL_REQUEST;
            scsiDev.target->sense.asc = INVALID_FIELD_IN_CDB;
            scsiDev.phase = STATUS;
        }
    }
    else if (unlikely(command == 0x37))
    {
        // READ DEFECT DATA
        uint32_t allocLength = (((uint16_t)scsiDev.cdb[7]) << 8) |
            scsiDev.cdb[8];

        scsiDev.data[0] = 0;
        scsiDev.data[1] = scsiDev.cdb[1];
        scsiDev.data[2] = 0;
        scsiDev.data[3] = 0;
        scsiDev.dataLen = 4;

        if (scsiDev.dataLen > allocLength)
        {
            scsiDev.dataLen = allocLength;
        }

        scsiDev.phase = DATA_IN;
    }
    else if (img.file.isRom())
    {
        // Special handling for ROM drive to make SCSI2SD code report it as read-only
        blockDev.state |= DISK_WP;
        commandHandled = scsiModeCommand();
        blockDev.state &= ~DISK_WP;
    }
    else
    {
        commandHandled = 0;
    }

    return commandHandled;
}

extern "C"
void scsiDiskPoll()
{
    if (scsiDev.phase == DATA_IN &&
        transfer.currentBlock != transfer.blocks)
    {
        diskDataIn();
     }
    else if (scsiDev.phase == DATA_OUT &&
        transfer.currentBlock != transfer.blocks)
    {
        diskDataOut();
    }

    if (scsiDev.phase == STATUS && scsiDev.target)
    {
        // Check if the command is affected by drive geometry.
        // Affected commands are:
        // 0x1A MODE SENSE command of pages 0x03 (device format), 0x04 (disk geometry) or 0x3F (all pages)
        // 0x1C RECEIVE DIAGNOSTICS RESULTS
        uint8_t command = scsiDev.cdb[0];
        uint8_t pageCode = scsiDev.cdb[2] & 0x3F;
        if ((command == 0x1A && (pageCode == 0x03 || pageCode == 0x04 || pageCode == 0x3F)) ||
            command == 0x1C)
        {
            image_config_t &img = *(image_config_t*)scsiDev.target->cfg;
            checkDiskGeometryDivisible(img);
        }

        // Check for Inquiry command to close CD-ROM tray on boot
        if (command == 0x12)
        {
            image_config_t &img = *(image_config_t*)scsiDev.target->cfg;
            if (img.deviceType == S2S_CFG_OPTICAL && img.reinsert_on_inquiry)
            {
                cdromCloseTray(img);
            }
        }
    }
}

extern "C"
void scsiDiskReset()
{
    scsiDev.dataPtr = 0;
    scsiDev.savedDataPtr = 0;
    scsiDev.dataLen = 0;
    // transfer.lba = 0; // Needed in Request Sense to determine failure
    transfer.blocks = 0;
    transfer.currentBlock = 0;
    transfer.multiBlock = 0;

#ifdef PREFETCH_BUFFER_SIZE
    g_scsi_prefetch.bytes = 0;
    g_scsi_prefetch.sector = 0;
#endif

    // Reinsert any ejected CD-ROMs on BUS RESET and restart from first image
    for (int i = 0; i < S2S_MAX_TARGETS; ++i)
    {
        image_config_t &img = g_DiskImages[i];
        if (img.deviceType == S2S_CFG_OPTICAL)
        {
            cdromReinsertFirstImage(img);
        }
    }
}

extern "C"
void scsiDiskInit()
{
    scsiDiskReset();
}
<|MERGE_RESOLUTION|>--- conflicted
+++ resolved
@@ -397,25 +397,21 @@
                 return false;
             }
 
-<<<<<<< HEAD
-            uint32_t sector_begin = 0, sector_end = 0;
-            if (img.file.isRom())
-            {
-                // ROM is always contiguous, no need to log
-            }
-            else if (img.file.contiguousRange(&sector_begin, &sector_end))
-            {
-                dbgmsg("---- Image file is contiguous, SD card sectors ", (int)sector_begin, " to ", (int)sector_end);
-            }
-            else
-            {
-                logmsg("---- WARNING: file ", filename, " is not contiguous. This will increase read latency.");
-            }
-        }
-        if (type == S2S_CFG_OPTICAL)
-=======
+        uint32_t sector_begin = 0, sector_end = 0;
+        if (img.file.isRom())
+        {
+            // ROM is always contiguous, no need to log
+        }
+        else if (img.file.contiguousRange(&sector_begin, &sector_end))
+        {
+            dbgmsg("---- Image file is contiguous, SD card sectors ", (int)sector_begin, " to ", (int)sector_end);
+        }
+        else
+        {
+            logmsg("---- WARNING: file ", filename, " is not contiguous. This will increase read latency.");
+        }
+
         if (type == S2S_CFG_FIXED)
->>>>>>> 45f2a9e8
         {
             logmsg("---- Configuring as disk drive drive");
             img.deviceType = S2S_CFG_FIXED;
@@ -435,7 +431,6 @@
             logmsg("---- Configuring as magneto-optical");
             img.deviceType = S2S_CFG_MO;
         }
-<<<<<<< HEAD
 #ifdef ZULUSCSI_NETWORK
         else if (type == S2S_CFG_NETWORK)
         {
@@ -443,10 +438,7 @@
             img.deviceType = S2S_CFG_NETWORK;
         }
 #endif // ZULUSCSI_NETWORK
-        else if (type == S2S_CFG_REMOVEABLE)
-=======
         else if (type == S2S_CFG_REMOVABLE)
->>>>>>> 45f2a9e8
         {
             logmsg("---- Configuring as removable drive");
             img.deviceType = S2S_CFG_REMOVABLE;
