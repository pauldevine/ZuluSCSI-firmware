//	Copyright (C) 2016 Michael McMaster <michael@codesrc.com>
//
//	This file is part of SCSI2SD.
//
//	SCSI2SD is free software: you can redistribute it and/or modify
//	it under the terms of the GNU General Public License as published by
//	the Free Software Foundation, either version 3 of the License, or
//	(at your option) any later version.
//
//	SCSI2SD is distributed in the hope that it will be useful,
//	but WITHOUT ANY WARRANTY; without even the implied warranty of
//	MERCHANTABILITY or FITNESS FOR A PARTICULAR PURPOSE.  See the
//	GNU General Public License for more details.
//
//	You should have received a copy of the GNU General Public License
//	along with SCSI2SD.  If not, see <http://www.gnu.org/licenses/>.

#include "scsi.h"
#include "vendor.h"
#include "diagnostic.h"
#include "toolbox.h"

// Callback after the DATA OUT phase is complete.
static void doAssignDiskParameters(void)
{
	if (scsiDev.status == GOOD)
	{
		scsiDev.phase = STATUS;
	}
}

// XEBEC specific commands
// http://www.bitsavers.org/pdf/xebec/104524C_S1410Man_Aug83.pdf
// WD100x seems to be identical to the Xebec but calls this command "Set Parameters"
// http://www.bitsavers.org/pdf/westernDigital/WD100x/79-000004_WD1002-SHD_OEM_Manual_Aug1984.pdf
static void doXebecInitializeDriveCharacteristics()
{
	if (scsiDev.status == GOOD)
	{
		scsiDev.phase = STATUS;
	}
}

int scsiVendorCommand()
{
	int commandHandled = 1;

	uint8_t command = scsiDev.cdb[0];

	if (command == 0xC0)
	{
		// Define flexible disk format
		// OMTI-5204 controller
		// http://bitsavers.informatik.uni-stuttgart.de/pdf/sms/OMTI_5x00.pdf
		// Stub. Sectors-per-track should be configured by scsi2sd-util
	}
	else if (command == 0xC2)
	{
		// Assign Disk Parameters command
		// OMTI-5204 controller
		// http://bitsavers.informatik.uni-stuttgart.de/pdf/sms/OMTI_5x00.pdf
		// Stub to read and discard 10 bytes.
		scsiDev.dataLen = 10;
		scsiDev.phase = DATA_OUT;
		scsiDev.postDataOutHook = doAssignDiskParameters;
	}
	else if (command == 0x0C &&
		scsiDev.target->cfg->quirks == S2S_CFG_QUIRKS_XEBEC)
	{
		// XEBEC S1410: "Initialize Drive Characteristics"
		// WD100x: "Set Parameters"
		scsiDev.dataLen = 8;
		scsiDev.phase = DATA_OUT;
		scsiDev.postDataOutHook = doXebecInitializeDriveCharacteristics;
	}
	else if (command == 0x0F &&
		scsiDev.target->cfg->quirks == S2S_CFG_QUIRKS_XEBEC)
	{
		// XEBEC S1410, WD100x: "Write Sector Buffer"
		scsiDev.dataLen = scsiDev.target->liveCfg.bytesPerSector;
		scsiDev.phase = DATA_OUT;
		scsiDev.postDataOutHook = doWriteBuffer;
	}
<<<<<<< HEAD
	else if (scsiToolboxEnabled() && scsiToolboxCommand())
	{
		// already handled
	}
=======
	else if (command == 0xE0 && 
		scsiDev.target->cfg->quirks == S2S_CFG_QUIRKS_XEBEC)
	{
	  // RAM Diagnostic
	  // XEBEC S1410 controller
	  // http://bitsavers.informatik.uni-stuttgart.de/pdf/xebec/104524C_S1410Man_Aug83.pdf
	  // Stub, return success
	}
	else if (command == 0xE4 && 
		scsiDev.target->cfg->quirks == S2S_CFG_QUIRKS_XEBEC)
	{
	  // Drive Diagnostic
	  // XEBEC S1410 controller
	  // Stub, return success
	}   	
>>>>>>> b1dce5a6
	else
	{
		commandHandled = 0;
	}

	return commandHandled;
}

void scsiVendorCommandSetLen(uint8_t command, uint8_t* command_length)
{
	if (scsiToolboxEnabled())
	{
		scsiToolboxCBDLen(command, command_length);
	}
}<|MERGE_RESOLUTION|>--- conflicted
+++ resolved
@@ -81,12 +81,6 @@
 		scsiDev.phase = DATA_OUT;
 		scsiDev.postDataOutHook = doWriteBuffer;
 	}
-<<<<<<< HEAD
-	else if (scsiToolboxEnabled() && scsiToolboxCommand())
-	{
-		// already handled
-	}
-=======
 	else if (command == 0xE0 && 
 		scsiDev.target->cfg->quirks == S2S_CFG_QUIRKS_XEBEC)
 	{
@@ -102,7 +96,10 @@
 	  // XEBEC S1410 controller
 	  // Stub, return success
 	}   	
->>>>>>> b1dce5a6
+	else if (scsiToolboxEnabled() && scsiToolboxCommand())
+	{
+		// already handled
+	}
 	else
 	{
 		commandHandled = 0;
@@ -113,8 +110,27 @@
 
 void scsiVendorCommandSetLen(uint8_t command, uint8_t* command_length)
 {
+	if (scsiDev.target->cfg->deviceType == S2S_CFG_OPTICAL)
+	{
+		// Apple CD-ROM with CD audio over the SCSI bus
+		if (scsiDev.target->cfg->quirks == S2S_CFG_QUIRKS_APPLE && (command == 0xD8 || command == 0xD9))
+		{
+			scsiDev.cdbLen =  12;
+		}
+		// Plextor CD-ROM vendor extensions 0xD8
+		if (unlikely(scsiDev.target->cfg->vendorExtensions & VENDOR_EXTENSION_OPTICAL_PLEXTOR) && command == 0xD8)
+		{
+			scsiDev.cdbLen =  12;
+		}
+	}
+
 	if (scsiToolboxEnabled())
 	{
-		scsiToolboxCBDLen(command, command_length);
+		// Conflicts with Apple CD-ROM audio over SCSI bus and Plextor CD-ROM D8 extension
+		// Will override those commands if enabled
+		if (0xD0 <= command && command <= 0xDA)
+		{
+			*command_length = 10;
+		}
 	}
 }