//	Copyright (C) 2014 Michael McMaster <michael@codesrc.com>
//	Copyright (c) 2023 joshua stein <jcs@jcs.org>
//	Copyright (c) 2023 Andrea Ottaviani <andrea.ottaviani.69@gmail.com>
//	Copyright (C) 2024 Rabbit Hole Computing LLC
//
//	This file is part of SCSI2SD.
//
//	SCSI2SD is free software: you can redistribute it and/or modify
//	it under the terms of the GNU General Public License as published by
//	the Free Software Foundation, either version 3 of the License, or
//	(at your option) any later version.
//
//	SCSI2SD is distributed in the hope that it will be useful,
//	but WITHOUT ANY WARRANTY; without even the implied warranty of
//	MERCHANTABILITY or FITNESS FOR A PARTICULAR PURPOSE.  See the
//	GNU General Public License for more details.
//
//	You should have received a copy of the GNU General Public License
//	along with SCSI2SD.  If not, see <http://www.gnu.org/licenses/>.


#include "scsi.h"
#include "scsiPhy.h"
#include "config.h"
#include "diagnostic.h"
#include "disk.h"
#include "inquiry.h"
#include "led.h"
#include "mode.h"
#include "scsi2sd_time.h"
#include "bsp.h"
#include "cdrom.h"
#include "network.h"
#include "tape.h"
#include "mo.h"
#include "vendor.h"
#include <string.h>
#include "toolbox.h"

// Global SCSI device state.
ScsiDevice scsiDev S2S_DMA_ALIGN;

static void enter_SelectionPhase(void);
static void process_SelectionPhase(void);
static void enter_MessageIn(uint8_t message);
static void enter_Status(uint8_t status);
static void enter_DataIn(int len);
static void process_DataIn(void);
static void process_DataOut(void);
static void process_Command(void);

static void doReserveRelease(void);

void enter_BusFree()
{
	// This delay probably isn't needed for most SCSI hosts, but it won't
	// hurt either. It's possible some of the samplers needed this delay.
	if (scsiDev.compatMode < COMPAT_SCSI2)
	{
		s2s_delay_us(2);
	}

#if 0
	if (scsiDev.status != GOOD)// && isDebugEnabled())
	{
		// We want to capture debug information for failure cases.
		s2s_delay_ms(80);
	}
#endif


	scsiEnterBusFree();

	// Wait for the initiator to cease driving signals
	// Bus settle delay + bus clear delay = 1200ns
	// Just waiting the clear delay is sufficient.
	s2s_delay_ns(800);

	s2s_ledOff();
	scsiDev.phase = BUS_FREE;
	scsiDev.selFlag = 0;
}

static void enter_MessageIn(uint8_t message)
{
	scsiDev.msgIn = message;
	scsiDev.phase = MESSAGE_IN;
}

int process_MessageIn(int releaseBusFree)
{
	scsiEnterPhase(MESSAGE_IN);
	scsiWriteByte(scsiDev.msgIn);

	if (unlikely(scsiDev.atnFlag))
	{
		// If there was a parity error, we go
		// back to MESSAGE_OUT first, get out parity error message, then come
		// back here.
		return 0;
	}
	else if ((scsiDev.msgIn == MSG_LINKED_COMMAND_COMPLETE) ||
		(scsiDev.msgIn == MSG_LINKED_COMMAND_COMPLETE_WITH_FLAG))
	{
		// Go back to the command phase and start again.
		scsiDev.phase = COMMAND;
		scsiDev.dataPtr = 0;
		scsiDev.savedDataPtr = 0;
		scsiDev.dataLen = 0;
		scsiDev.status = GOOD;
		transfer.blocks = 0;
		transfer.currentBlock = 0;
		return 0;
	}
	else if (releaseBusFree) /*if (scsiDev.msgIn == MSG_COMMAND_COMPLETE)*/
	{
		enter_BusFree();
		return 1;
	}
	else
	{
		return 1;
	}
}

static void messageReject()
{
	scsiEnterPhase(MESSAGE_IN);
	scsiWriteByte(MSG_REJECT);
}

static void enter_Status(uint8_t status)
{
	scsiDev.status = status;
	scsiDev.phase = STATUS;

	scsiDev.lastStatus = scsiDev.status;
	scsiDev.lastSense = scsiDev.target->sense.code;
	scsiDev.lastSenseASC = scsiDev.target->sense.asc;
}

void process_Status()
{
	scsiEnterPhase(STATUS);

	if (scsiDev.target->cfg->quirks == S2S_CFG_QUIRKS_EWSD)
	{
		s2s_delay_ms(1);
	}

	uint8_t message;

	uint8_t control = scsiDev.cdb[scsiDev.cdbLen - 1];

	if (scsiDev.target->cfg->quirks == S2S_CFG_QUIRKS_OMTI)
	{
		// All commands have a control byte, except 0xC0
		if (scsiDev.cdb[0] == 0xC0)
		{
			control = 0;
		}

		// OMTI non-standard LINK control
		if (control & 0x01)
		{
			scsiDev.phase = COMMAND;
			return;
		}
	}

	if ((scsiDev.status == GOOD) && (control & 0x01) &&
		scsiDev.target->cfg->quirks != S2S_CFG_QUIRKS_XEBEC)
	{
		// Linked command.
		scsiDev.status = INTERMEDIATE;
		if (control & 0x02)
		{
			message = MSG_LINKED_COMMAND_COMPLETE_WITH_FLAG;
		}
		else
		{
			message = MSG_LINKED_COMMAND_COMPLETE;
		}
	}
	else
	{
		message = MSG_COMMAND_COMPLETE;
	}

	if (scsiDev.target->cfg->quirks == S2S_CFG_QUIRKS_XEBEC)
	{
		// More non-standardness. Expects 2 status bytes (really status + msg)
		// 00 d 000 err 0
		// d == disk number
		// ERR = 1 if error.
		if (scsiDev.status == GOOD)
		{
			scsiWriteByte(scsiDev.cdb[1] & 0x20);
		}
		else
		{
			scsiWriteByte((scsiDev.cdb[1] & 0x20) | 0x2);
		}
		s2s_delay_us(10); // Seems to need a delay before changing phase bits.
	}
	else if (scsiDev.target->cfg->quirks == S2S_CFG_QUIRKS_OMTI)
	{
		scsiDev.status |= (scsiDev.target->targetId & 0x03) << 5;
		scsiWriteByte(scsiDev.status);
	}
	else
	{
		scsiWriteByte(scsiDev.status);
	}

	scsiDev.lastStatus = scsiDev.status;
	scsiDev.lastSense = scsiDev.target->sense.code;
	scsiDev.lastSenseASC = scsiDev.target->sense.asc;

	// Command Complete occurs AFTER a valid status has been
	// sent. then we go bus-free.
	enter_MessageIn(message);
}

static void enter_DataIn(int len)
{
	scsiDev.dataLen = len;
	scsiDev.phase = DATA_IN;
}

static void process_DataIn()
{
	uint32_t len;

	if (scsiDev.dataLen > sizeof(scsiDev.data))
	{
		scsiDev.dataLen = sizeof(scsiDev.data);
	}

	len = scsiDev.dataLen - scsiDev.dataPtr;
	if (len > 0)
	{
		scsiEnterPhase(DATA_IN);
		scsiWrite(scsiDev.data + scsiDev.dataPtr, len);
		scsiDev.dataPtr += len;
	}

	if ((scsiDev.dataPtr >= scsiDev.dataLen) &&
		(transfer.currentBlock == transfer.blocks))
	{
		enter_Status(GOOD);
	}
}

static void process_DataOut()
{
	uint32_t len;

	if (scsiDev.dataLen > sizeof(scsiDev.data))
	{
		scsiDev.dataLen = sizeof(scsiDev.data);
	}

	len = scsiDev.dataLen - scsiDev.dataPtr;
	if (len > 0)
	{
		scsiEnterPhase(DATA_OUT);

		int parityError = 0;
		scsiRead(scsiDev.data + scsiDev.dataPtr, len, &parityError);
		scsiDev.dataPtr += len;

		if (parityError &&
			(scsiDev.boardCfg.flags & S2S_CFG_ENABLE_PARITY))
		{
			scsiDev.target->sense.code = ABORTED_COMMAND;
			scsiDev.target->sense.asc = SCSI_PARITY_ERROR;
			enter_Status(CHECK_CONDITION);
		}
	}

	if ((scsiDev.dataPtr >= scsiDev.dataLen) &&
		(transfer.currentBlock == transfer.blocks))
	{
		if (scsiDev.postDataOutHook != NULL)
		{
			scsiDev.postDataOutHook();
		}
		else
		{
			enter_Status(GOOD);
		}
	}
}

static const uint8_t CmdGroupBytes[8] = {6, 10, 10, 6, 16, 12, 6, 6};
static void process_Command()
{
	int group;
	uint8_t command;
	uint8_t control;

	scsiEnterPhase(COMMAND);

	memset(scsiDev.cdb + 6, 0, sizeof(scsiDev.cdb) - 6);
	int parityError = 0;
	scsiRead(scsiDev.cdb, 6, &parityError);
	command = scsiDev.cdb[0];

	group = scsiDev.cdb[0] >> 5;
	scsiDev.cdbLen = CmdGroupBytes[group];
<<<<<<< HEAD
	scsiVendorCommandSetLen(scsiDev.cdb[0], &scsiDev.cdbLen);
	
=======

	if (scsiDev.target->cfg->deviceType == S2S_CFG_OPTICAL)
	{
		if (scsiDev.target->cfg->quirks == S2S_CFG_QUIRKS_APPLE && (command == 0xD8 || command == 0xD9))
		{
			scsiDev.cdbLen =  12;
		}
		// Plextor CD-ROM vendor extensions 0xD8
		if (unlikely(scsiDev.target->cfg->vendorExtensions & VENDOR_EXTENSION_OPTICAL_PLEXTOR))

			if (command == 0xD8)
			{
				scsiDev.cdbLen =  12;
			}
	}
>>>>>>> b1dce5a6
	if (parityError &&
		(scsiDev.boardCfg.flags & S2S_CFG_ENABLE_PARITY))
	{
		// Don't try and read more bytes, as we cannot be sure what group
		// the command should be.
	}
	else if (scsiDev.cdbLen - 6 > 0)
	{
		scsiRead(scsiDev.cdb + 6, scsiDev.cdbLen - 6, &parityError);
	}


	// Prefer LUN's set by IDENTIFY messages for newer hosts.
	if (scsiDev.lun < 0)
	{
		if (command == 0xE0 || command == 0xE4) // XEBEC s1410
		{
			scsiDev.lun = 0;
		}
		else
		{
			scsiDev.lun = scsiDev.cdb[1] >> 5;
		}
	}


	// For Philips P2000C with Xebec S1410 SASI/MFM adapter
	// http://bitsavers.trailing-edge.com/pdf/xebec/104524C_S1410Man_Aug83.pdf
	if ((scsiDev.lun > 0) && (scsiDev.boardCfg.flags & S2S_CFG_MAP_LUNS_TO_IDS))
	{
		int tgtIndex;
		for (tgtIndex = 0; tgtIndex < S2S_MAX_TARGETS; ++tgtIndex)
		{
			if (scsiDev.targets[tgtIndex].targetId == scsiDev.lun)
			{
				scsiDev.target = &scsiDev.targets[tgtIndex];
				scsiDev.lun = 0;
				break;
			}
		}
	}

	control = scsiDev.cdb[scsiDev.cdbLen - 1];

	scsiDev.cmdCount++;
	const S2S_TargetCfg* cfg = scsiDev.target->cfg;

	if (unlikely(scsiDev.resetFlag))
	{
		// Don't log bogus commands
		scsiDev.cmdCount--;
		memset(scsiDev.cdb, 0xff, sizeof(scsiDev.cdb));
		return;
	}
	// X68000 and strange "0x00 0xXX .. .. .. .." command
	else if ((command == 0x00) && likely(scsiDev.target->cfg->quirks == S2S_CFG_QUIRKS_X68000))
	{
		if (scsiDev.cdb[1] == 0x28)
		{
			scsiDev.target->sense.code = NO_SENSE;
			scsiDev.target->sense.asc = NO_ADDITIONAL_SENSE_INFORMATION;
			enter_Status(CHECK_CONDITION);
			return;
		} 	else if (scsiDev.cdb[1] == 0x03)
		{
			scsiDev.target->sense.code = NO_SENSE;
			scsiDev.target->sense.asc = NO_ADDITIONAL_SENSE_INFORMATION;
			enter_Status(GOOD);
			return;
		}
	}
	else if (parityError &&
		(scsiDev.boardCfg.flags & S2S_CFG_ENABLE_PARITY))
	{
		scsiDev.target->sense.code = ABORTED_COMMAND;
		scsiDev.target->sense.asc = SCSI_PARITY_ERROR;
		enter_Status(CHECK_CONDITION);
	}
	else if ((control & 0x02) && ((control & 0x01) == 0) &&
		// used for head step options on xebec.
		likely(scsiDev.target->cfg->quirks != S2S_CFG_QUIRKS_XEBEC))
	{
		// FLAG set without LINK flag.
		scsiDev.target->sense.code = ILLEGAL_REQUEST;
		scsiDev.target->sense.asc = INVALID_FIELD_IN_CDB;
		enter_Status(CHECK_CONDITION);
	}
	else if (command == 0x12)
	{
		s2s_scsiInquiry();
	}
	else if (command == 0x03)
	{
		// REQUEST SENSE
		uint32_t allocLength = scsiDev.cdb[4];

		if (scsiDev.target->cfg->quirks == S2S_CFG_QUIRKS_XEBEC)
		{
			// Completely non-standard
			allocLength = 4;

			switch (scsiDev.target->sense.code)
			{
				case NO_SENSE:
					scsiDev.data[0] = 0;
					break;
				case MEDIUM_ERROR:
					switch (scsiDev.target->sense.asc)
					{
						case NO_SEEK_COMPLETE:
							scsiDev.data[0] = 0x15; // Seek Error
							break;
						case WRITE_ERROR_AUTO_REALLOCATION_FAILED:
							scsiDev.data[0] = 0x03; // Write fault
							break;
						default:
						case UNRECOVERED_READ_ERROR:
							scsiDev.data[0] = 0x11; // Uncorrectable read error
							break;
					}
					break;
				case ILLEGAL_REQUEST:
					switch (scsiDev.target->sense.asc)
					{
						case LOGICAL_BLOCK_ADDRESS_OUT_OF_RANGE:
							scsiDev.data[0] = 0x14; // Target sector not found
							break;
						case WRITE_PROTECTED:
							scsiDev.data[0] = 0x03; // Write fault
							break;
						default:
							scsiDev.data[0] = 0x20; // Invalid command
							break;
					}
					break;
				case NOT_READY:
					switch (scsiDev.target->sense.asc)
					{
						default:
						case MEDIUM_NOT_PRESENT:
							scsiDev.data[0] = 0x04; // Drive not ready
							break;
						case LOGICAL_UNIT_NOT_READY_INITIALIZING_COMMAND_REQUIRED:
							scsiDev.data[0] = 0x1A; // Format Error
							break;
					}
					break;
				default:
					scsiDev.data[0] = 0x11;  // Uncorrectable data error
					break;
			}

			scsiDev.data[1] = (scsiDev.cdb[1] & 0x20) | ((transfer.lba >> 16) & 0x1F);
			scsiDev.data[2] = transfer.lba >> 8;
			scsiDev.data[3] = transfer.lba;
		}
		else if (cfg->quirks == S2S_CFG_QUIRKS_OMTI)
		{
			// The response is completely non-standard.
			if (likely(allocLength > 12))
				allocLength = 12;
			else if (unlikely(allocLength < 4))
				allocLength = 4;
			if (cfg->deviceType != S2S_CFG_SEQUENTIAL)
				allocLength = 4;
			memset(scsiDev.data, 0, allocLength);
			if (scsiDev.target->sense.code == NO_SENSE)
			{
				// Nothing to report.
			}
			else if (scsiDev.target->sense.code == UNIT_ATTENTION &&
				cfg->deviceType == S2S_CFG_SEQUENTIAL)
			{
				scsiDev.data[0] = 0x10; // Tape exception
			}
			else if (scsiDev.target->sense.code == ILLEGAL_REQUEST)
			{
				if (scsiDev.target->sense.asc == LOGICAL_BLOCK_ADDRESS_OUT_OF_RANGE)
				{
					if (cfg->deviceType == S2S_CFG_SEQUENTIAL)
						scsiDev.data[0] = 0x10; // Tape exception
					else
						scsiDev.data[0] = 0x21; // Illegal Parameters
				}
				else if (scsiDev.target->sense.asc == INVALID_COMMAND_OPERATION_CODE)
				{
					scsiDev.data[0] = 0x20; // Invalid Command
				}
			}
			else if (scsiDev.target->sense.code == NOT_READY)
			{
				scsiDev.data[0] = 0x04; // Drive not ready
			}
			else if (scsiDev.target->sense.code == BLANK_CHECK)
			{
				scsiDev.data[0] = 0x10; // Tape exception
			}
			else
			{
				scsiDev.data[0] = 0x11; // Uncorrectable data error
			}
			scsiDev.data[1] = (scsiDev.cdb[1] & 0x60) | ((transfer.lba >> 16) & 0x1F);
			scsiDev.data[2] = transfer.lba >> 8;
			scsiDev.data[3] = transfer.lba;
			if (cfg->deviceType == S2S_CFG_SEQUENTIAL)
			{
				// For the tape drive there are 8 extra sense bytes.
				if (scsiDev.target->sense.code == BLANK_CHECK)
					scsiDev.data[11] = 0x88; // End of data recorded on the tape
				else if (scsiDev.target->sense.code == UNIT_ATTENTION)
					scsiDev.data[5] = 0x81; // Power On Reset occurred
				else if (scsiDev.target->sense.code == ILLEGAL_REQUEST &&
					 scsiDev.target->sense.asc == LOGICAL_BLOCK_ADDRESS_OUT_OF_RANGE)
					scsiDev.data[4] = 0x81; // File Mark detected
			}
		}
		else
		{
			// As specified by the SASI and SCSI1 standard.
			// Newer initiators won't be specifying 0 anyway.
			if (allocLength == 0) allocLength = 4;

			memset(scsiDev.data, 0, 256); // Max possible alloc length
			scsiDev.data[0] = 0xF0;
			scsiDev.data[2] = scsiDev.target->sense.code & 0x0F;

			scsiDev.data[3] = transfer.lba >> 24;
			scsiDev.data[4] = transfer.lba >> 16;
			scsiDev.data[5] = transfer.lba >> 8;
			scsiDev.data[6] = transfer.lba;

			// Additional bytes if there are errors to report
			scsiDev.data[7] = 10; // additional length
			scsiDev.data[12] = scsiDev.target->sense.asc >> 8;
			scsiDev.data[13] = scsiDev.target->sense.asc;
			if ((scsiDev.target->cfg->quirks == S2S_CFG_QUIRKS_EWSD))
			{
				/* EWSD seems not to want something behind additional length. (8 + 0x0e = 22) */
				allocLength=22;
				scsiDev.data[7] = 0x0e;
			}
		}

		// Silently truncate results. SCSI-2 spec 8.2.14.
		enter_DataIn(allocLength);

		// This is a good time to clear out old sense information.
		scsiDev.target->sense.code = NO_SENSE;
		scsiDev.target->sense.asc = NO_ADDITIONAL_SENSE_INFORMATION;
	}
	// Some old SCSI drivers do NOT properly support
	// unitAttention. eg. the Mac Plus would trigger a SCSI reset
	// on receiving the unit attention response on boot, thus
	// triggering another unit attention condition.
	else if (scsiDev.target->unitAttention &&
		scsiDev.target->unitAttentionStop == 0 &&
		((scsiDev.boardCfg.flags & S2S_CFG_ENABLE_UNIT_ATTENTION) ||
		(scsiDev.target->cfg->quirks == S2S_CFG_QUIRKS_EWSD)))
	{
		/* EWSD requires unitAttention to be sent only once. */
		if (scsiDev.target->cfg->quirks == S2S_CFG_QUIRKS_EWSD)
		{
			scsiDev.target->unitAttentionStop = 1;
		}
		scsiDev.target->sense.code = UNIT_ATTENTION;
		scsiDev.target->sense.asc = scsiDev.target->unitAttention;

		// If initiator doesn't do REQUEST SENSE for the next command, then
		// data is lost.
		scsiDev.target->unitAttention = 0;

		enter_Status(CHECK_CONDITION);
	}
	else if (scsiDev.lun)
	{
		scsiDev.target->sense.code = ILLEGAL_REQUEST;
		scsiDev.target->sense.asc = LOGICAL_UNIT_NOT_SUPPORTED;
		enter_Status(CHECK_CONDITION);
	}
	else if (command == 0x17 || command == 0x16)
	{
		doReserveRelease();
	}
	else if ((scsiDev.target->reservedId >= 0) &&
		(scsiDev.target->reservedId != scsiDev.initiatorId))
	{
		enter_Status(CONFLICT);
	}
	// Handle odd device types first that may override basic read and
	// write commands. Will fall-through to generic disk handling.
	else if (((cfg->deviceType == S2S_CFG_OPTICAL) && scsiCDRomCommand()) ||
		((cfg->deviceType == S2S_CFG_SEQUENTIAL) && scsiTapeCommand()) ||
#ifdef ZULUSCSI_NETWORK
		((cfg->deviceType == S2S_CFG_NETWORK && scsiNetworkCommand())) ||
#endif // ZULUSCSI_NETWORK
		((cfg->deviceType == S2S_CFG_MO) && scsiMOCommand()))
	{
		// Already handled.
	}
	else if (scsiDiskCommand())
	{
		// Already handled.
		// check for the performance-critical read/write
		// commands ASAP.
	}
	else if (command == 0x1C)
	{
		scsiReceiveDiagnostic();
	}
	else if (command == 0x1D)
	{
		scsiSendDiagnostic();
	}
	else if (command == 0x3B)
	{
		scsiWriteBuffer();
	}
	else if (command == 0x3C)
	{
		scsiReadBuffer();
	}
	else if (scsiModeCommand())
	{
		// handled
	}
	else if (scsiVendorCommand())
	{
		// handled
	}
	else if (unlikely(command == 0x00))
    {
        // TEST UNIT READY
        doTestUnitReady();
    }
    else if (unlikely(!doTestUnitReady()))
    {
		// This should be last as it can override other commands 
        // Status and sense codes already set by doTestUnitReady
    }
	else
	{
		scsiDev.target->sense.code = ILLEGAL_REQUEST;
		scsiDev.target->sense.asc = INVALID_COMMAND_OPERATION_CODE;
		enter_Status(CHECK_CONDITION);
	}

	// Successful
	if (scsiDev.phase == COMMAND) // No status set, and not in DATA_IN
	{
		enter_Status(GOOD);
	}

}

static void doReserveRelease()
{
	int extentReservation = scsiDev.cdb[1] & 1;
	int thirdPty = scsiDev.cdb[1] & 0x10;
	int thirdPtyId = (scsiDev.cdb[1] >> 1) & 0x7;
	uint8_t command = scsiDev.cdb[0];

	int canRelease =
		(!thirdPty && (scsiDev.initiatorId == scsiDev.target->reservedId)) ||
			(thirdPty &&
				(scsiDev.target->reserverId == scsiDev.initiatorId) &&
				(scsiDev.target->reservedId == thirdPtyId)
			);

	if (extentReservation)
	{
		// Not supported.
		scsiDev.target->sense.code = ILLEGAL_REQUEST;
		scsiDev.target->sense.asc = INVALID_FIELD_IN_CDB;
		enter_Status(CHECK_CONDITION);
	}
	else if (command == 0x17) // release
	{
		if ((scsiDev.target->reservedId < 0) || canRelease)
		{
			scsiDev.target->reservedId = -1;
			scsiDev.target->reserverId = -1;
		}
		else
		{
			enter_Status(CONFLICT);
		}
	}
	else // assume reserve.
	{
		if ((scsiDev.target->reservedId < 0) || canRelease)
		{
			scsiDev.target->reserverId = scsiDev.initiatorId;
			if (thirdPty)
			{
				scsiDev.target->reservedId = thirdPtyId;
			}
			else
			{
				scsiDev.target->reservedId = scsiDev.initiatorId;
			}
		}
		else
		{
			// Already reserved by someone else!
			enter_Status(CONFLICT);
		}
	}
}

static uint32_t resetUntil = 0;

static void scsiReset()
{
	scsiDev.rstCount++;
	s2s_ledOff();

	scsiPhyReset();

	scsiDev.phase = BUS_FREE;
	scsiDev.atnFlag = 0;
	scsiDev.resetFlag = 0;
	scsiDev.selFlag = 0;
	scsiDev.lun = -1;
	scsiDev.compatMode = COMPAT_UNKNOWN;

	if (scsiDev.target)
	{
		if (scsiDev.target->unitAttention != POWER_ON_RESET)
		{
			scsiDev.target->unitAttention = SCSI_BUS_RESET;
		}
		scsiDev.target->reservedId = -1;
		scsiDev.target->reserverId = -1;
		scsiDev.target->sense.code = NO_SENSE;
		scsiDev.target->sense.asc = NO_ADDITIONAL_SENSE_INFORMATION;
	}
	scsiDev.target = NULL;

	for (int i = 0; i < S2S_MAX_TARGETS; ++i)
	{
		scsiDev.targets[i].syncOffset = 0;
		scsiDev.targets[i].syncPeriod = 0;
	}
	scsiDev.minSyncPeriod = 0;

	scsiDiskReset();

	scsiDev.postDataOutHook = NULL;

	scsiDev.sdUnderrunCount = 0;

	// Sleep to allow the bus to settle down a bit.
	// We must be ready again within the "Reset to selection time" of
	// 250ms.
	// There is no guarantee that the RST line will be negated by then.
	// NOTE: We could be connected and powered by USB for configuration,
	// in which case TERMPWR cannot be supplied, and reset will ALWAYS
	// be true. Therefore, the sleep here must be slow to avoid slowing
	// USB comms
	resetUntil = s2s_getTime_ms() + 2; // At least 1ms.
}

static void enter_SelectionPhase()
{
	// Ignore stale versions of this flag, but ensure we know the
	// current value if the flag is still set.
	scsiDev.atnFlag = 0;
	scsiDev.dataPtr = 0;
	scsiDev.savedDataPtr = 0;
	scsiDev.dataLen = 0;
	scsiDev.status = GOOD;
	scsiDev.phase = SELECTION;
	scsiDev.lun = -1;
	scsiDev.discPriv = 0;

	scsiDev.initiatorId = -1;
	scsiDev.target = NULL;

	transfer.blocks = 0;
	transfer.currentBlock = 0;

	scsiDev.postDataOutHook = NULL;

	scsiDev.needSyncNegotiationAck = 0;
}

static void process_SelectionPhase()
{
	// Selection delays.
	// Many SCSI1 samplers that use a 5380 chip need a delay of at least 1ms.
	// The Mac Plus boot-time (ie. rom code) selection abort time
	// is < 1ms and must have no delay (standard suggests 250ms abort time)
	// Most newer SCSI2 hosts don't care either way.
	if (scsiDev.target->cfg->quirks == S2S_CFG_QUIRKS_XEBEC)
	{
		s2s_delay_ms(1); // Simply won't work if set to 0.
	}
	else if (scsiDev.boardCfg.selectionDelay == 255) // auto
	{
		if (scsiDev.compatMode < COMPAT_SCSI2)
		{
			s2s_delay_ms(1);
		}
	}
	else if (scsiDev.boardCfg.selectionDelay != 0)
	{
		s2s_delay_ms(scsiDev.boardCfg.selectionDelay);
	}

	uint8_t selStatus = *SCSI_STS_SELECTED;
	if ((selStatus == 0) && (scsiDev.boardCfg.flags & S2S_CFG_ENABLE_SEL_LATCH))
	{
		selStatus = scsiDev.selFlag;
	}

	int tgtIndex;
	TargetState* target = NULL;
	for (tgtIndex = 0; tgtIndex < S2S_MAX_TARGETS; ++tgtIndex)
	{
		if (scsiDev.targets[tgtIndex].targetId == (selStatus & 7))
		{
			target = &scsiDev.targets[tgtIndex];
			break;
		}
	}
	if ((target != NULL) && (selStatus & 0x40))
	{
		// We've been selected!
		// Assert BSY - Selection success!
		// must happen within 200us (Selection abort time) of seeing our
		// ID + SEL.
		// (Note: the initiator will be waiting the "Selection time-out delay"
		// for our BSY response, which is actually a very generous 250ms)
		*SCSI_CTRL_BSY = 1;
		s2s_ledOn();

		scsiDev.target = target;

		// Do we enter MESSAGE OUT immediately ? SCSI 1 and 2 standards says
		// move to MESSAGE OUT if ATN is true before we assert BSY.
		// The initiator should assert ATN with SEL.
		scsiDev.atnFlag = selStatus & 0x80;


		// Unit attention breaks many older SCSI hosts. Disable it completely
		// for SCSI-1 (and older) hosts, regardless of our configured setting.
		// Enable the compatability mode also as many SASI and SCSI1
		// controllers don't generate parity bits.
		if (!scsiDev.atnFlag)
		{
			target->unitAttention = 0;
			scsiDev.compatMode = COMPAT_SCSI1;
		}
		else if (!(scsiDev.boardCfg.flags & S2S_CFG_ENABLE_SCSI2))
		{
			scsiDev.compatMode = COMPAT_SCSI2_DISABLED;
		}
		else
		{
			scsiDev.compatMode = COMPAT_SCSI2;
		}

		scsiDev.selCount++;


		// Save our initiator now that we're no longer in a time-critical
		// section.
		// SCSI1/SASI initiators may not set their own ID.
		scsiDev.initiatorId = (selStatus >> 3) & 0x7;

		// Wait until the end of the selection phase.
		uint32_t selTimerBegin = s2s_getTime_ms();
		while (likely(!scsiDev.resetFlag))
		{
			if (!scsiStatusSEL())
			{
				break;
			}
			else if (s2s_elapsedTime_ms(selTimerBegin) >= 10 &&
				scsiDev.target->cfg->quirks == S2S_CFG_QUIRKS_XEBEC)
			{
				// XEBEC hosts may not bother releasing SEL at all until
				// just before the command ends.
				break;
			}
			else if (s2s_elapsedTime_ms(selTimerBegin) >= 250)
			{
				*SCSI_CTRL_BSY = 0;
				scsiDev.resetFlag = 1;
				break;
			}
		}

		scsiDev.phase = COMMAND;
	}
	else if (!selStatus)
	{
		scsiDev.phase = BUS_BUSY;
	}
	scsiDev.selFlag = 0;
}

static void process_MessageOut()
{
	int wasNeedSyncNegotiationAck = scsiDev.needSyncNegotiationAck;
	scsiDev.needSyncNegotiationAck = 0; // Successful on -most- messages.

	scsiEnterPhase(MESSAGE_OUT);

	scsiDev.atnFlag = 0;
	scsiDev.msgOut = scsiReadByte();
	scsiDev.msgCount++;

	if (scsiParityError() &&
		(scsiDev.boardCfg.flags & S2S_CFG_ENABLE_PARITY))
	{
		// Skip the remaining message bytes, and then start the MESSAGE_OUT
		// phase again from the start. The initiator will re-send the
		// same set of messages.
		while (scsiStatusATN() && !scsiDev.resetFlag)
		{
			scsiReadByte();
		}

		// Go-back and try the message again.
		scsiDev.atnFlag = 1;
	}
	else if (scsiDev.msgOut == 0x00)
	{
		// COMMAND COMPLETE. but why would the target be receiving this ? nfi.
		enter_BusFree();
	}
	else if (scsiDev.msgOut == 0x06)
	{
		// ABORT
		scsiDiskReset();
		enter_BusFree();
	}
	else if (scsiDev.msgOut == 0x0C)
	{
		// BUS DEVICE RESET

		scsiDiskReset();

		scsiDev.target->unitAttention = SCSI_BUS_RESET;

		// ANY initiator can reset the reservation state via this message.
		scsiDev.target->reservedId = -1;
		scsiDev.target->reserverId = -1;

		// Cancel any sync negotiation
		scsiDev.target->syncOffset = 0;
		scsiDev.target->syncPeriod = 0;

		enter_BusFree();
	}
	else if (scsiDev.msgOut == 0x05)
	{
		// Initiate Detected Error
		// Ignore for now
	}
	else if (scsiDev.msgOut == 0x0F)
	{
		// INITIATE RECOVERY
		// Ignore for now
	}
	else if (scsiDev.msgOut == 0x10)
	{
		// RELEASE RECOVERY
		// Ignore for now
		enter_BusFree();
	}
	else if (scsiDev.msgOut == MSG_REJECT)
	{
		// Message Reject
		// Oh well.

		if (wasNeedSyncNegotiationAck)
		{
			scsiDev.target->syncOffset = 0;
			scsiDev.target->syncPeriod = 0;
		}
	}
	else if (scsiDev.msgOut == 0x08)
	{
		// NOP
	}
	else if (scsiDev.msgOut == 0x09)
	{
		// Message Parity Error
		// Go back and re-send the last message.
		scsiDev.phase = MESSAGE_IN;

		if (wasNeedSyncNegotiationAck)
		{
			scsiDev.target->syncOffset = 0;
			scsiDev.target->syncPeriod = 0;
		}
	}
	else if (scsiDev.msgOut & 0x80) // 0x80 -> 0xFF
	{
		// IDENTIFY
		if ((scsiDev.msgOut & 0x18) || // Reserved bits set.
			(scsiDev.msgOut & 0x20))  // We don't have any target routines!
		{
			messageReject();
		}

		scsiDev.lun = scsiDev.msgOut & 0x7;
		scsiDev.discPriv = 
			((scsiDev.msgOut & 0x40) && (scsiDev.initiatorId >= 0))
				? 1 : 0;
	}
	else if (scsiDev.msgOut >= 0x20 && scsiDev.msgOut <= 0x2F)
	{
		// Two byte message. We don't support these. read and discard.
		scsiReadByte();

		if (scsiDev.msgOut == 0x23) {
			// Ignore Wide Residue. We're only 8 bit anyway.
		} else {
			messageReject();
		}
	}
	else if (scsiDev.msgOut == 0x01)
	{
		int i;

		// Extended message.
		int msgLen = scsiReadByte();
		if (msgLen == 0) msgLen = 256;
		uint8_t extmsg[256];
		for (i = 0; i < msgLen && !scsiDev.resetFlag; ++i)
		{
			// Discard bytes.
			extmsg[i] = scsiReadByte();
		}

		if (extmsg[0] == 3 && msgLen == 2) // Wide Data Request
		{
			// Negotiate down to 8bit
			scsiEnterPhase(MESSAGE_IN);
			static const uint8_t WDTR[] = {0x01, 0x02, 0x03, 0x00};
			scsiWrite(WDTR, sizeof(WDTR));

			// SDTR becomes invalidated.
			scsiDev.target->syncOffset = 0;
			scsiDev.target->syncPeriod = 0;
		}
		else if (extmsg[0] == 1 && msgLen == 3) // Synchronous data request
		{
			int oldPeriod = scsiDev.target->syncPeriod;
			int oldOffset = scsiDev.target->syncOffset;

			int transferPeriod = extmsg[1];
			int offset = extmsg[2];

			if ((
					(transferPeriod > 0) &&
					(transferPeriod < scsiDev.minSyncPeriod)) ||
				(scsiDev.minSyncPeriod == 0))
			{
				scsiDev.minSyncPeriod = transferPeriod;
			}

			if ((transferPeriod > 80) || // 320ns, 3.125MB/s
				// Amiga A590 (WD33C93 chip) only does 3.5MB/s sync
				// After 80 we start to run out of bits in the fpga timing
				// register.
				(transferPeriod == 0) ||
				(offset == 0) ||
				((scsiDev.boardCfg.scsiSpeed != S2S_CFG_SPEED_NoLimit) &&
					(scsiDev.boardCfg.scsiSpeed <= S2S_CFG_SPEED_ASYNC_50)))
			{
				scsiDev.target->syncOffset = 0;
				scsiDev.target->syncPeriod = 0;
			} else {
				scsiDev.target->syncOffset = offset <= 15 ? offset : 15;
				// FAST20 / 50ns / 20MHz is disabled for now due to
				// data corruption while reading data. We can count the
				// ACK's correctly, but can't save the data to a register
				// before it changes. (ie. transferPeriod == 12)
				if ((scsiDev.boardCfg.scsiSpeed == S2S_CFG_SPEED_TURBO) &&
					(transferPeriod <= 16))
				{
					scsiDev.target->syncPeriod = 16; // 15.6MB/s
				}
				else if (scsiDev.boardCfg.scsiSpeed == S2S_CFG_SPEED_TURBO)
				{
					scsiDev.target->syncPeriod = transferPeriod;
				}
				else if (transferPeriod <= 25 &&
					((scsiDev.boardCfg.scsiSpeed == S2S_CFG_SPEED_NoLimit) ||
						(scsiDev.boardCfg.scsiSpeed >= S2S_CFG_SPEED_SYNC_10)))
				{
					scsiDev.target->syncPeriod = 25; // 100ns, 10MB/s

				} else if (transferPeriod < 50 &&
					((scsiDev.boardCfg.scsiSpeed == S2S_CFG_SPEED_NoLimit) ||
						(scsiDev.boardCfg.scsiSpeed >= S2S_CFG_SPEED_SYNC_10)))
				{
					scsiDev.target->syncPeriod = transferPeriod;
				} else if (transferPeriod >= 50)
				{
					scsiDev.target->syncPeriod = transferPeriod;
				} else {
					scsiDev.target->syncPeriod = 50;
				}
			}

			if (transferPeriod != oldPeriod ||
				scsiDev.target->syncPeriod != oldPeriod ||
				offset != oldOffset ||
				scsiDev.target->syncOffset != oldOffset ||
				!wasNeedSyncNegotiationAck) // Don't get into infinite loops negotiating.
			{
				scsiEnterPhase(MESSAGE_IN);
				uint8_t SDTR[] = {0x01, 0x03, 0x01, scsiDev.target->syncPeriod, scsiDev.target->syncOffset};
				scsiWrite(SDTR, sizeof(SDTR));
				scsiDev.needSyncNegotiationAck = 1; // Check if this message is rejected.
				scsiDev.sdUnderrunCount = 0;  // reset counter, may work now.

				// Set to the theoretical speed, then adjust if we measure lower
				// actual speeds.
				scsiDev.hostSpeedKBs = s2s_getScsiRateKBs();
				scsiDev.hostSpeedMeasured = 0;
			}
		}
		else
		{
			// Not supported
			messageReject();
		}
	}
	else
	{
		messageReject();
	}

	// Re-check the ATN flag in case it stays asserted.
	scsiDev.atnFlag |= scsiStatusATN();

	if (!scsiDev.atnFlag)
	{
		// Message wasn't rejected!
		scsiDev.needSyncNegotiationAck = 0;
	}
}

void scsiPoll(void)
{
	if (resetUntil != 0 && resetUntil > s2s_getTime_ms())
	{
		return;
	}
	resetUntil = 0;

	if (unlikely(scsiDev.resetFlag))
	{
		scsiReset();
		// Still in reset phase for a few ms.
		// Do not try and process any commands.
		return;
	}

	switch (scsiDev.phase)
	{
	case BUS_FREE:
		if (scsiStatusBSY())
		{
			scsiDev.phase = BUS_BUSY;
		}
		// The Arbitration phase is optional for SCSI1/SASI hosts if there is only
		// one initiator in the chain. Support this by moving
		// straight to selection if SEL is asserted.
		// ie. the initiator won't assert BSY and it's own ID before moving to selection.
		else if (scsiDev.selFlag || *SCSI_STS_SELECTED)
		{
			enter_SelectionPhase();
		}
	break;

	case BUS_BUSY:
		// Someone is using the bus. Perhaps they are trying to
		// select us.
		if (scsiDev.selFlag || *SCSI_STS_SELECTED)
		{
			enter_SelectionPhase();
		}
		else if (!scsiStatusBSY())
		{
			scsiDev.phase = BUS_FREE;
		}
	break;

	case ARBITRATION:
		// TODO Support reselection.
		break;

	case SELECTION:
		process_SelectionPhase();
	break;

	case RESELECTION:
		// Not currently supported!
	break;

	case COMMAND:
		// Do not check ATN here. SCSI 1 & 2 initiators must set ATN
		// and SEL together upon entering the selection phase if they
		// want to send a message (IDENTIFY) immediately.
		if (scsiDev.atnFlag)
		{
			process_MessageOut();
		}
		else
		{
			process_Command();
		}
	break;

	case DATA_IN:
		scsiDev.atnFlag |= scsiStatusATN();
		if (scsiDev.atnFlag)
		{
			process_MessageOut();
		}
		else
		{
			process_DataIn();
		}
	break;

	case DATA_OUT:
		scsiDev.atnFlag |= scsiStatusATN();
		if (scsiDev.atnFlag)
		{
			process_MessageOut();
		}
		else
		{
			process_DataOut();
		}
	break;

	case STATUS:
		scsiDev.atnFlag |= scsiStatusATN();
		if (scsiDev.atnFlag)
		{
			process_MessageOut();
		}
		else
		{
			process_Status();
		}
	break;

	case MESSAGE_IN:
		scsiDev.atnFlag |= scsiStatusATN();
		if (scsiDev.atnFlag)
		{
			process_MessageOut();
		}
		else
		{
			process_MessageIn(1);
		}

	break;

	case MESSAGE_OUT:
		process_MessageOut();
	break;
	}
}

void scsiInit()
{
	static int firstInit = 1;

	scsiDev.atnFlag = 0;
	scsiDev.resetFlag = 1;
	scsiDev.selFlag = 0;
	scsiDev.phase = BUS_FREE;
	scsiDev.target = NULL;
	scsiDev.compatMode = COMPAT_UNKNOWN;
	scsiDev.hostSpeedKBs = 0;
	scsiDev.hostSpeedMeasured = 0;

	int i;
	for (i = 0; i < S2S_MAX_TARGETS; ++i)
	{
		const S2S_TargetCfg* cfg = s2s_getConfigByIndex(i);
		if (cfg && (cfg->scsiId & S2S_CFG_TARGET_ENABLED))
		{
			scsiDev.targets[i].targetId = cfg->scsiId & S2S_CFG_TARGET_ID_BITS;
			scsiDev.targets[i].cfg = cfg;

			scsiDev.targets[i].liveCfg.bytesPerSector = cfg->bytesPerSector;
		}
		else
		{
			scsiDev.targets[i].targetId = 0xff;
			scsiDev.targets[i].cfg = NULL;
		}
		scsiDev.targets[i].reservedId = -1;
		scsiDev.targets[i].reserverId = -1;
		if (firstInit)
		{
			if ((cfg->deviceType == S2S_CFG_MO) && (scsiDev.target->cfg->quirks == S2S_CFG_QUIRKS_EWSD))
			{
				scsiDev.targets[i].unitAttention = POWER_ON_RESET_OR_BUS_DEVICE_RESET_OCCURRED;
			} else
			{
				scsiDev.targets[i].unitAttention = POWER_ON_RESET;
			}
		}
		else
		{
			scsiDev.targets[i].unitAttention = PARAMETERS_CHANGED;
		}
		scsiDev.targets[i].sense.code = NO_SENSE;
		scsiDev.targets[i].sense.asc = NO_ADDITIONAL_SENSE_INFORMATION;

		scsiDev.targets[i].syncOffset = 0;
		scsiDev.targets[i].syncPeriod = 0;

		// Always "start" the device. Many systems (eg. Apple System 7)
		// won't respond properly to
		// LOGICAL_UNIT_NOT_READY_INITIALIZING_COMMAND_REQUIRED sense
		// code
		scsiDev.targets[i].started = 1;
	}
	firstInit = 0;
}

/* TODO REENABLE
void scsiDisconnect()
{
	scsiEnterPhase(MESSAGE_IN);
	scsiWriteByte(0x02); // save data pointer
	scsiWriteByte(0x04); // disconnect msg.

	// For now, the caller is responsible for tracking the disconnected
	// state, and calling scsiReconnect.
	// Ideally the client would exit their loop and we'd implement this
	// as part of scsiPoll
	int phase = scsiDev.phase;
	enter_BusFree();
	scsiDev.phase = phase;
}
*/

/* TODO REENABLE
int scsiReconnect()
{
	int reconnected = 0;

	int sel = SCSI_ReadFilt(SCSI_Filt_SEL);
	int bsy = SCSI_ReadFilt(SCSI_Filt_BSY);
	if (!sel && !bsy)
	{
		s2s_delay_us(1);
		sel = SCSI_ReadFilt(SCSI_Filt_SEL);
		bsy = SCSI_ReadFilt(SCSI_Filt_BSY);
	}

	if (!sel && !bsy)
	{
		// Arbitrate.
		s2s_ledOn();
		uint8_t scsiIdMask = 1 << scsiDev.target->targetId;
		SCSI_Out_Bits_Write(scsiIdMask);
		SCSI_Out_Ctl_Write(1); // Write bits manually.
		SCSI_SetPin(SCSI_Out_BSY);

		s2s_delay_us(3); // arbitrate delay. 2.4us.

		uint8_t dbx = scsiReadDBxPins();
		sel = SCSI_ReadFilt(SCSI_Filt_SEL);
		if (sel || ((dbx ^ scsiIdMask) > scsiIdMask))
		{
			// Lost arbitration.
			SCSI_Out_Ctl_Write(0);
			SCSI_ClearPin(SCSI_Out_BSY);
			s2s_ledOff();
		}
		else
		{
			// Won arbitration
			SCSI_SetPin(SCSI_Out_SEL);
			s2s_delay_us(1); // Bus clear + Bus settle.

			// Reselection phase
			SCSI_CTL_PHASE_Write(__scsiphase_io);
			SCSI_Out_Bits_Write(scsiIdMask | (1 << scsiDev.initiatorId));
			scsiDeskewDelay(); // 2 deskew delays
			scsiDeskewDelay(); // 2 deskew delays
			SCSI_ClearPin(SCSI_Out_BSY);
			s2s_delay_us(1);  // Bus Settle Delay

			uint32_t waitStart_ms = getTime_ms();
			bsy = SCSI_ReadFilt(SCSI_Filt_BSY);
			// Wait for initiator.
			while (
				!bsy &&
				!scsiDev.resetFlag &&
				(elapsedTime_ms(waitStart_ms) < 250))
			{
				bsy = SCSI_ReadFilt(SCSI_Filt_BSY);
			}

			if (bsy)
			{
				SCSI_SetPin(SCSI_Out_BSY);
				scsiDeskewDelay(); // 2 deskew delays
				scsiDeskewDelay(); // 2 deskew delays
				SCSI_ClearPin(SCSI_Out_SEL);

				// Prepare for the initial IDENTIFY message.
				SCSI_Out_Ctl_Write(0);
				scsiEnterPhase(MESSAGE_IN);

				// Send identify command
				scsiWriteByte(0x80);

				scsiEnterPhase(scsiDev.phase);
				reconnected = 1;
			}
			else
			{
				// reselect timeout.
				SCSI_Out_Ctl_Write(0);
				SCSI_ClearPin(SCSI_Out_SEL);
				SCSI_CTL_PHASE_Write(0);
				s2s_ledOff();
			}
		}
	}
	return reconnected;
}
*/<|MERGE_RESOLUTION|>--- conflicted
+++ resolved
@@ -309,26 +309,8 @@
 
 	group = scsiDev.cdb[0] >> 5;
 	scsiDev.cdbLen = CmdGroupBytes[group];
-<<<<<<< HEAD
 	scsiVendorCommandSetLen(scsiDev.cdb[0], &scsiDev.cdbLen);
 	
-=======
-
-	if (scsiDev.target->cfg->deviceType == S2S_CFG_OPTICAL)
-	{
-		if (scsiDev.target->cfg->quirks == S2S_CFG_QUIRKS_APPLE && (command == 0xD8 || command == 0xD9))
-		{
-			scsiDev.cdbLen =  12;
-		}
-		// Plextor CD-ROM vendor extensions 0xD8
-		if (unlikely(scsiDev.target->cfg->vendorExtensions & VENDOR_EXTENSION_OPTICAL_PLEXTOR))
-
-			if (command == 0xD8)
-			{
-				scsiDev.cdbLen =  12;
-			}
-	}
->>>>>>> b1dce5a6
 	if (parityError &&
 		(scsiDev.boardCfg.flags & S2S_CFG_ENABLE_PARITY))
 	{
