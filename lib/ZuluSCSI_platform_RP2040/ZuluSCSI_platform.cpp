/** 
 * ZuluSCSI™ - Copyright (c) 2022 Rabbit Hole Computing™
 * 
 * ZuluSCSI™ firmware is licensed under the GPL version 3 or any later version. 
 * 
 * https://www.gnu.org/licenses/gpl-3.0.html
 * ----
 * This program is free software: you can redistribute it and/or modify
 * it under the terms of the GNU General Public License as published by
 * the Free Software Foundation, either version 3 of the License, or
 * (at your option) any later version. 
 * 
 * This program is distributed in the hope that it will be useful,
 * but WITHOUT ANY WARRANTY; without even the implied warranty of
 * MERCHANTABILITY or FITNESS FOR A PARTICULAR PURPOSE.  See the
 * GNU General Public License for more details. 
 * 
 * You should have received a copy of the GNU General Public License
 * along with this program.  If not, see <https://www.gnu.org/licenses/>.
**/

#include "ZuluSCSI_platform.h"
#include "ZuluSCSI_log.h"
#include "ZuluSCSI_config.h"
#include <SdFat.h>
#include <scsi.h>
#include <assert.h>
#include <hardware/gpio.h>
#include <hardware/pio.h>
#include <hardware/uart.h>
#include <hardware/pll.h>
#include <hardware/clocks.h>
#include <hardware/spi.h>
#include <hardware/adc.h>
#include <hardware/flash.h>
#include <hardware/structs/xip_ctrl.h>
#include <hardware/structs/usb.h>
<<<<<<< HEAD
#include "scsi_accel_target.h"

#ifdef __MBED__
#  include <platform/mbed_error.h>
#endif // __MBED__

#ifndef DISABLE_USB
#  include <USB/PluggableUSBSerial.h>
#endif // DISABLE_USB

#ifndef ZULUSCSI_NETWORK
#  include <multicore.h>
#else
#  include <pico/multicore.h> 
extern "C" {
#  include <pico/cyw43_arch.h>
} 
#endif // ZULUSCSI_NETWORK

#ifdef ENABLE_AUDIO_OUTPUT
#  include "audio.h"
#endif // ENABLE_AUDIO_OUTPUT
=======
#include <platform/mbed_error.h>
#include <multicore.h>
#include <USB/PluggableUSBSerial.h>
#include "audio.h"
#include "scsi_accel_target.h"
>>>>>>> c108daec

extern "C" {

const char *g_platform_name = PLATFORM_NAME;
static bool g_scsi_initiator = false;
static uint32_t g_flash_chip_size = 0;
static bool g_uart_initialized = false;

#ifdef __MBED__
void mbed_error_hook(const mbed_error_ctx * error_context);
#endif // __MBED__

/***************/
/* GPIO init   */
/***************/

// Helper function to configure whole GPIO in one line
static void gpio_conf(uint gpio, enum gpio_function fn, bool pullup, bool pulldown, bool output, bool initial_state, bool fast_slew)
{
    gpio_put(gpio, initial_state);
    gpio_set_dir(gpio, output);
    gpio_set_pulls(gpio, pullup, pulldown);
    gpio_set_function(gpio, fn);

    if (fast_slew)
    {
        padsbank0_hw->io[gpio] |= PADS_BANK0_GPIO0_SLEWFAST_BITS;
    }
}

#ifdef ENABLE_AUDIO_OUTPUT
// Increases clk_sys and clk_peri to 135.428571MHz at runtime to support
// division to audio output rates. Invoke before anything is using clk_peri
// except for the logging UART, which is handled below.
static void reclock_for_audio() {
    // ensure UART is fully drained before we mess up its clock
    uart_tx_wait_blocking(uart0);
    // switch clk_sys and clk_peri to pll_usb
    // see code in 2.15.6.1 of the datasheet for useful comments
    clock_configure(clk_sys,
            CLOCKS_CLK_SYS_CTRL_SRC_VALUE_CLKSRC_CLK_SYS_AUX,
            CLOCKS_CLK_SYS_CTRL_AUXSRC_VALUE_CLKSRC_PLL_USB,
            48 * MHZ,
            48 * MHZ);
    clock_configure(clk_peri,
            0,
            CLOCKS_CLK_PERI_CTRL_AUXSRC_VALUE_CLKSRC_PLL_USB,
            48 * MHZ,
            48 * MHZ);
    // reset PLL for 135.428571MHz
    pll_init(pll_sys, 1, 948000000, 7, 1);
    // switch clocks back to pll_sys
    clock_configure(clk_sys,
            CLOCKS_CLK_SYS_CTRL_SRC_VALUE_CLKSRC_CLK_SYS_AUX,
            CLOCKS_CLK_SYS_CTRL_AUXSRC_VALUE_CLKSRC_PLL_SYS,
            135428571,
            135428571);
    clock_configure(clk_peri,
            0,
            CLOCKS_CLK_PERI_CTRL_AUXSRC_VALUE_CLKSRC_PLL_SYS,
            135428571,
            135428571);
    // reset UART for the new clock speed
    uart_init(uart0, 1000000);
}
#endif  // ENABLE_AUDIO_OUT

void platform_init()
{
    // Make sure second core is stopped
    multicore_reset_core1();

    pio_clear_instruction_memory(pio0);
    pio_clear_instruction_memory(pio1);
    
    /* First configure the pins that affect external buffer directions.
     * RP2040 defaults to pulldowns, while these pins have external pull-ups.
     */
    //        pin             function       pup   pdown  out    state fast
    gpio_conf(SCSI_DATA_DIR,  GPIO_FUNC_SIO, false,false, true,  true, true);
    gpio_conf(SCSI_OUT_RST,   GPIO_FUNC_SIO, false,false, true,  true, true);
    gpio_conf(SCSI_OUT_BSY,   GPIO_FUNC_SIO, false,false, true,  true, true);
    gpio_conf(SCSI_OUT_SEL,   GPIO_FUNC_SIO, false,false, true,  true, true);

    /* Check dip switch settings */
#ifdef HAS_DIP_SWITCHES
    gpio_conf(DIP_INITIATOR,  GPIO_FUNC_SIO, false, false, false, false, false);
    gpio_conf(DIP_DBGLOG,     GPIO_FUNC_SIO, false, false, false, false, false);
    gpio_conf(DIP_TERM,       GPIO_FUNC_SIO, false, false, false, false, false);

    delay(10); // 10 ms delay to let pull-ups do their work

    bool dbglog = !gpio_get(DIP_DBGLOG);
    bool termination = !gpio_get(DIP_TERM);
#else
    delay(10);
#endif // HAS_DIP_SWITCHES

#ifndef DISABLE_SWO
    /* Initialize logging to SWO pin (UART0) */
    gpio_conf(SWO_PIN,        GPIO_FUNC_UART,false,false, true,  false, true);
    uart_init(uart0, 1000000);
    g_uart_initialized = true;
#endif // DISABLE_SWO

#ifdef __MBED__
    mbed_set_error_hook(mbed_error_hook);
#endif // __MBED__
    logmsg("Platform: ", g_platform_name);
    logmsg("FW Version: ", g_log_firmwareversion);

#ifdef HAS_DIP_SWITCHES
    logmsg("DIP switch settings: debug log ", (int)dbglog, ", termination ", (int)termination);
    g_log_debug = dbglog;

    if (termination)
    {
        logmsg("SCSI termination is enabled");
    }
    else
    {
        logmsg("NOTE: SCSI termination is disabled");
    }
#else
    g_log_debug = false;
    logmsg ("SCSI termination is handled by a hardware jumper");
#endif  // HAS_DIP_SWITCHES

#ifdef ENABLE_AUDIO_OUTPUT
    logmsg("SP/DIF audio to expansion header enabled");
    logmsg("-- Overclocking to 135.428571MHz");
    reclock_for_audio();
#endif // ENABLE_AUDIO_OUTPUT

    // Get flash chip size
    uint8_t cmd_read_jedec_id[4] = {0x9f, 0, 0, 0};
    uint8_t response_jedec[4] = {0};
    __disable_irq();
    flash_do_cmd(cmd_read_jedec_id, response_jedec, 4);
    __enable_irq();
    g_flash_chip_size = (1 << response_jedec[3]);
    logmsg("Flash chip size: ", (int)(g_flash_chip_size / 1024), " kB");

    // SD card pins
    // Card is used in SDIO mode for main program, and in SPI mode for crash handler & bootloader.
    //        pin             function       pup   pdown  out    state fast
    gpio_conf(SD_SPI_SCK,     GPIO_FUNC_SPI, true, false, true,  true, true);
    gpio_conf(SD_SPI_MOSI,    GPIO_FUNC_SPI, true, false, true,  true, true);
    gpio_conf(SD_SPI_MISO,    GPIO_FUNC_SPI, true, false, false, true, true);
    gpio_conf(SD_SPI_CS,      GPIO_FUNC_SIO, true, false, true,  true, true);
    gpio_conf(SDIO_D1,        GPIO_FUNC_SIO, true, false, false, true, true);
    gpio_conf(SDIO_D2,        GPIO_FUNC_SIO, true, false, false, true, true);

    // LED pin
    gpio_conf(LED_PIN,        GPIO_FUNC_SIO, false,false, true,  false, false);

#ifndef ENABLE_AUDIO_OUTPUT
#ifdef GPIO_I2C_SDA
    // I2C pins
    //        pin             function       pup   pdown  out    state fast
    gpio_conf(GPIO_I2C_SCL,   GPIO_FUNC_I2C, true,false, false,  true, true);
    gpio_conf(GPIO_I2C_SDA,   GPIO_FUNC_I2C, true,false, false,  true, true);
#endif  // GPIO_I2C_SDA
#else
    //        pin             function       pup   pdown  out    state fast
    gpio_conf(GPIO_EXP_AUDIO, GPIO_FUNC_SPI, true,false, false,  true, true);
    gpio_conf(GPIO_EXP_SPARE, GPIO_FUNC_SIO, true,false, false,  true, false);
    // configuration of corresponding SPI unit occurs in audio_setup()
#endif  // ENABLE_AUDIO_OUTPUT
}

#ifdef HAS_DIP_SWITCHES
static bool read_initiator_dip_switch()
{
    /* Revision 2022d hardware has problems reading initiator DIP switch setting.
     * The 74LVT245 hold current is keeping the GPIO_ACK state too strongly.
     * Detect this condition by toggling the pin up and down and seeing if it sticks.
     */

    // Strong output high, then pulldown
    //        pin             function       pup   pdown   out    state  fast
    gpio_conf(DIP_INITIATOR,  GPIO_FUNC_SIO, false, false, true,  true,  false);
    gpio_conf(DIP_INITIATOR,  GPIO_FUNC_SIO, false, true,  false, true,  false);
    delay(1);
    bool initiator_state1 = gpio_get(DIP_INITIATOR);
    
    // Strong output low, then pullup
    //        pin             function       pup   pdown   out    state  fast
    gpio_conf(DIP_INITIATOR,  GPIO_FUNC_SIO, false, false, true,  false, false);
    gpio_conf(DIP_INITIATOR,  GPIO_FUNC_SIO, true,  false, false, false, false);
    delay(1);
    bool initiator_state2 = gpio_get(DIP_INITIATOR);

    if (initiator_state1 == initiator_state2)
    {
        // Ok, was able to read the state directly
        return !initiator_state1;
    }

    // Enable OUT_BSY for a short time.
    // If in target mode, this will force GPIO_ACK high.
    gpio_put(SCSI_OUT_BSY, 0);
    delay_100ns();
    gpio_put(SCSI_OUT_BSY, 1);

    return !gpio_get(DIP_INITIATOR);
}
#endif // HAS_DIP_SWITCHES

// late_init() only runs in main application, SCSI not needed in bootloader
void platform_late_init()
{
#if defined(HAS_DIP_SWITCHES) && defined(PLATFORM_HAS_INITIATOR_MODE)
    if (read_initiator_dip_switch())
    {
        g_scsi_initiator = true;
        logmsg("SCSI initiator mode selected by DIP switch, expecting SCSI disks on the bus");
    }
    else
    {
        g_scsi_initiator = false;
        logmsg("SCSI target/disk mode selected by DIP switch, acting as a SCSI disk");
    }

#else
    g_scsi_initiator = false;
    logmsg("SCSI target/disk mode, acting as a SCSI disk");
#endif // defined(HAS_DIP_SWITCHES) && defined(PLATFORM_HAS_INITIATOR_MODE)

    /* Initialize SCSI pins to required modes.
     * SCSI pins should be inactive / input at this point.
     */

    // SCSI data bus direction is switched by DATA_DIR signal.
    // Pullups make sure that no glitches occur when switching direction.
    //        pin             function       pup   pdown  out    state fast
    gpio_conf(SCSI_IO_DB0,    GPIO_FUNC_SIO, true, false, false, true, true);
    gpio_conf(SCSI_IO_DB1,    GPIO_FUNC_SIO, true, false, false, true, true);
    gpio_conf(SCSI_IO_DB2,    GPIO_FUNC_SIO, true, false, false, true, true);
    gpio_conf(SCSI_IO_DB3,    GPIO_FUNC_SIO, true, false, false, true, true);
    gpio_conf(SCSI_IO_DB4,    GPIO_FUNC_SIO, true, false, false, true, true);
    gpio_conf(SCSI_IO_DB5,    GPIO_FUNC_SIO, true, false, false, true, true);
    gpio_conf(SCSI_IO_DB6,    GPIO_FUNC_SIO, true, false, false, true, true);
    gpio_conf(SCSI_IO_DB7,    GPIO_FUNC_SIO, true, false, false, true, true);
    gpio_conf(SCSI_IO_DBP,    GPIO_FUNC_SIO, true, false, false, true, true);

    if (!g_scsi_initiator)
    {
        // Act as SCSI device / target

        // SCSI control outputs
        //        pin             function       pup   pdown  out    state fast
        gpio_conf(SCSI_OUT_IO,    GPIO_FUNC_SIO, false,false, true,  true, true);
        gpio_conf(SCSI_OUT_MSG,   GPIO_FUNC_SIO, false,false, true,  true, true);

        // REQ pin is switched between PIO and SIO, pull-up makes sure no glitches
        gpio_conf(SCSI_OUT_REQ,   GPIO_FUNC_SIO, true ,false, true,  true, true);

        // Shared pins are changed to input / output depending on communication phase
        gpio_conf(SCSI_IN_SEL,    GPIO_FUNC_SIO, true, false, false, true, true);
        if (SCSI_OUT_CD != SCSI_IN_SEL)
        {
            gpio_conf(SCSI_OUT_CD,    GPIO_FUNC_SIO, false,false, true,  true, true);
        }

        gpio_conf(SCSI_IN_BSY,    GPIO_FUNC_SIO, true, false, false, true, true);
        if (SCSI_OUT_MSG != SCSI_IN_BSY)
        {
            gpio_conf(SCSI_OUT_MSG,    GPIO_FUNC_SIO, false,false, true,  true, true);
        }

        // SCSI control inputs
        //        pin             function       pup   pdown  out    state fast
        gpio_conf(SCSI_IN_ACK,    GPIO_FUNC_SIO, true, false, false, true, false);
        gpio_conf(SCSI_IN_ATN,    GPIO_FUNC_SIO, true, false, false, true, false);
        gpio_conf(SCSI_IN_RST,    GPIO_FUNC_SIO, true, false, false, true, false);

#ifdef ENABLE_AUDIO_OUTPUT
        // one-time control setup for DMA channels and second core
        audio_setup();
#endif // ENABLE_AUDIO_OUTPUT
    }
    else
    {
#ifndef PLATFORM_HAS_INITIATOR_MODE
        assert(false);
#else
        // Act as SCSI initiator

        //        pin             function       pup   pdown  out    state fast
        gpio_conf(SCSI_IN_IO,     GPIO_FUNC_SIO, true ,false, false, true, false);
        gpio_conf(SCSI_IN_MSG,    GPIO_FUNC_SIO, true ,false, false, true, false);
        gpio_conf(SCSI_IN_CD,     GPIO_FUNC_SIO, true ,false, false, true, false);
        gpio_conf(SCSI_IN_REQ,    GPIO_FUNC_SIO, true ,false, false, true, false);
        gpio_conf(SCSI_IN_BSY,    GPIO_FUNC_SIO, true, false, false, true, false);
        gpio_conf(SCSI_IN_RST,    GPIO_FUNC_SIO, true, false, false, true, false);
        gpio_conf(SCSI_OUT_SEL,   GPIO_FUNC_SIO, false,false, true,  true, true);
        gpio_conf(SCSI_OUT_ACK,   GPIO_FUNC_SIO, false,false, true,  true, true);
        gpio_conf(SCSI_OUT_ATN,   GPIO_FUNC_SIO, false,false, true,  true, true);
#endif  // PLATFORM_HAS_INITIATOR_MODE
    }
}

bool platform_is_initiator_mode_enabled()
{
    return g_scsi_initiator;
}

void platform_disable_led(void)
{   
    //        pin      function       pup   pdown  out    state fast
    gpio_conf(LED_PIN, GPIO_FUNC_SIO, false,false, false, false, false);
    logmsg("Disabling status LED");
}

/*****************************************/
/* Crash handlers                        */
/*****************************************/

extern SdFs SD;
extern uint32_t __StackTop;

void platform_emergency_log_save()
{
    platform_set_sd_callback(NULL, NULL);

    SD.begin(SD_CONFIG_CRASH);
    FsFile crashfile = SD.open(CRASHFILE, O_WRONLY | O_CREAT | O_TRUNC);

    if (!crashfile.isOpen())
    {
        // Try to reinitialize
        int max_retry = 10;
        while (max_retry-- > 0 && !SD.begin(SD_CONFIG_CRASH));

        crashfile = SD.open(CRASHFILE, O_WRONLY | O_CREAT | O_TRUNC);
    }

    uint32_t startpos = 0;
    crashfile.write(log_get_buffer(&startpos));
    crashfile.write(log_get_buffer(&startpos));
    crashfile.flush();
    crashfile.close();
}

#ifdef __MBED___
void mbed_error_hook(const mbed_error_ctx * error_context)
{
    logmsg("--------------");
    logmsg("CRASH!");
    logmsg("Platform: ", g_platform_name);
    logmsg("FW Version: ", g_log_firmwareversion);
    logmsg("error_status: ", (uint32_t)error_context->error_status);
    logmsg("error_address: ", error_context->error_address);
    logmsg("error_value: ", error_context->error_value);
    logmsg("scsiDev.cdb: ", bytearray(scsiDev.cdb, 12));
    logmsg("scsiDev.phase: ", (int)scsiDev.phase);
    scsi_accel_log_state();

    uint32_t *p = (uint32_t*)((uint32_t)error_context->thread_current_sp & ~3);
    for (int i = 0; i < 8; i++)
    {
        if (p == &__StackTop) break; // End of stack

        logmsg("STACK ", (uint32_t)p, ":    ", p[0], " ", p[1], " ", p[2], " ", p[3]);
        p += 4;
    }

    platform_emergency_log_save();

    while (1)
    {
        // Flash the crash address on the LED
        // Short pulse means 0, long pulse means 1
        int base_delay = 1000;
        for (int i = 31; i >= 0; i--)
        {
            LED_OFF();
            for (int j = 0; j < base_delay; j++) delay_ns(100000);

            int delay = (error_context->error_address & (1 << i)) ? (3 * base_delay) : base_delay;
            LED_ON();
            for (int j = 0; j < delay; j++) delay_ns(100000);
            LED_OFF();
        }

        for (int j = 0; j < base_delay * 10; j++) delay_ns(100000);
    }
}
#endif // __MBED__

/*****************************************/
/* Debug logging and watchdog            */
/*****************************************/

// Send log data to USB UART if USB is connected.
// Data is retrieved from the shared log ring buffer and
// this function sends as much as fits in USB CDC buffer.
//
// This is normally called by platform_reset_watchdog() in
// the normal polling loop. If code hangs, the watchdog_callback()
// also starts calling this after 2 seconds.
// This ensures that log messages get passed even if code hangs,
// but does not unnecessarily delay normal execution.
#ifndef DISABLE_USB
static void usb_log_poll()
{
    static uint32_t logpos = 0;

    if (_SerialUSB.ready())
    {
        // Retrieve pointer to log start and determine number of bytes available.
        uint32_t available = 0;
        const char *data = log_get_buffer(&logpos, &available);

        // Limit to CDC packet size
        uint32_t len = available;
        if (len == 0) return;
        if (len > CDC_MAX_PACKET_SIZE) len = CDC_MAX_PACKET_SIZE;

        // Update log position by the actual number of bytes sent
        // If USB CDC buffer is full, this may be 0
        uint32_t actual = 0;
        _SerialUSB.send_nb((uint8_t*)data, len, &actual);
        logpos -= available - actual;
    }
}
#endif // DISABLE_USB

// Use ADC to implement supply voltage monitoring for the +3.0V rail.
// This works by sampling the temperature sensor channel, which has
// a voltage of 0.7 V, allowing to calculate the VDD voltage.
static void adc_poll()
{
#if PLATFORM_VDD_WARNING_LIMIT_mV > 0
    static bool initialized = false;
    static int lowest_vdd_seen = PLATFORM_VDD_WARNING_LIMIT_mV;

    if (!initialized)
    {
        adc_init();
        adc_set_temp_sensor_enabled(true);
        adc_set_clkdiv(65535); // Lowest samplerate, about 2 kHz
        adc_select_input(4);
        adc_fifo_setup(true, false, 0, false, false);
        adc_run(true);
        initialized = true;
    }

#ifdef ENABLE_AUDIO_OUTPUT
    /*
    * If ADC sample reads are done, either via direct reading, FIFO, or DMA,
    * at the same time a SPI DMA write begins, it appears that the first
    * 16-bit word of the DMA data is lost. This causes the bitstream to glitch
    * and audio to 'pop' noticably. For now, just disable ADC reads when audio
    * is playing.
    */
   if (audio_is_active()) return;
#endif  // ENABLE_AUDIO_OUTPUT

    int adc_value_max = 0;
    while (!adc_fifo_is_empty())
    {
        int adc_value = adc_fifo_get();
        if (adc_value > adc_value_max) adc_value_max = adc_value;
    }

    // adc_value = 700mV * 4096 / Vdd
    // => Vdd = 700mV * 4096 / adc_value
    // To avoid wasting time on division, compare against
    // limit directly.
    const int limit = (700 * 4096) / PLATFORM_VDD_WARNING_LIMIT_mV;
    if (adc_value_max > limit)
    {
        // Warn once, and then again if we detect even a lower drop.
        int vdd_mV = (700 * 4096) / adc_value_max;
        if (vdd_mV < lowest_vdd_seen)
        {
            logmsg("WARNING: Detected supply voltage drop to ", vdd_mV, "mV. Verify power supply is adequate.");
            lowest_vdd_seen = vdd_mV - 50; // Small hysteresis to avoid excessive warnings
        }
    }
#endif // PLATFORM_VDD_WARNING_LIMIT_mV > 0
}

// This function is called for every log message.
void platform_log(const char *s)
{
    if (g_uart_initialized)
    {
        uart_puts(uart0, s);
    }
}

static int g_watchdog_timeout;
static bool g_watchdog_initialized;

static void watchdog_callback(unsigned alarm_num)
{
    g_watchdog_timeout -= 1000;

#ifndef DISABLE_USB
    if (g_watchdog_timeout < WATCHDOG_CRASH_TIMEOUT - 1000)
    {
        // Been stuck for at least a second, start dumping USB log
        usb_log_poll();
    }
#endif  // DISABLE_USB

    if (g_watchdog_timeout <= WATCHDOG_CRASH_TIMEOUT - WATCHDOG_BUS_RESET_TIMEOUT)
    {
        if (!scsiDev.resetFlag || !g_scsiHostPhyReset)
        {
            logmsg("--------------");
            logmsg("WATCHDOG TIMEOUT, attempting bus reset");
            logmsg("Platform: ", g_platform_name);
            logmsg("FW Version: ", g_log_firmwareversion);
            logmsg("GPIO states: out ", sio_hw->gpio_out, " oe ", sio_hw->gpio_oe, " in ", sio_hw->gpio_in);
            logmsg("scsiDev.cdb: ", bytearray(scsiDev.cdb, 12));
            logmsg("scsiDev.phase: ", (int)scsiDev.phase);
            scsi_accel_log_state();

            uint32_t *p = (uint32_t*)__get_PSP();
            for (int i = 0; i < 8; i++)
            {
                if (p == &__StackTop) break; // End of stack

                logmsg("STACK ", (uint32_t)p, ":    ", p[0], " ", p[1], " ", p[2], " ", p[3]);
                p += 4;
            }

            scsiDev.resetFlag = 1;
            g_scsiHostPhyReset = true;
        }

        if (g_watchdog_timeout <= 0)
        {
            logmsg("--------------");
            logmsg("WATCHDOG TIMEOUT!");
            logmsg("Platform: ", g_platform_name);
            logmsg("FW Version: ", g_log_firmwareversion);
            logmsg("GPIO states: out ", sio_hw->gpio_out, " oe ", sio_hw->gpio_oe, " in ", sio_hw->gpio_in);
            logmsg("scsiDev.cdb: ", bytearray(scsiDev.cdb, 12));
            logmsg("scsiDev.phase: ", (int)scsiDev.phase);

            uint32_t *p = (uint32_t*)__get_PSP();
            for (int i = 0; i < 8; i++)
            {
                if (p == &__StackTop) break; // End of stack

                logmsg("STACK ", (uint32_t)p, ":    ", p[0], " ", p[1], " ", p[2], " ", p[3]);
                p += 4;
            }

#ifndef DISABLE_USB
            usb_log_poll();
#endif // DISABLE_USB

            platform_emergency_log_save();

            platform_boot_to_main_firmware();
        }
    }

    hardware_alarm_set_target(3, delayed_by_ms(get_absolute_time(), 1000));
}

// This function can be used to periodically reset watchdog timer for crash handling.
// It can also be left empty if the platform does not use a watchdog timer.
void platform_reset_watchdog()
{
    g_watchdog_timeout = WATCHDOG_CRASH_TIMEOUT;


    if (!g_watchdog_initialized)
    {
        int alarm_num = -1;
        for (int i = 0; i < NUM_TIMERS; i++)
        {
            if (!hardware_alarm_is_claimed(i))
            {
                alarm_num = i;
                break;
            }
        }
        if (alarm_num == -1)
        {
            logmsg("No free watchdog hardware alarms to claim");
            return;
        }
        hardware_alarm_claim(alarm_num);
        hardware_alarm_set_callback(alarm_num, &watchdog_callback);
        hardware_alarm_set_target(alarm_num, delayed_by_ms(get_absolute_time(), 1000));
        g_watchdog_initialized = true;
    }

    // USB log is polled here also to make sure any log messages in fault states
    // get passed to USB.
#ifndef DISABLE_USB
    usb_log_poll();
#endif // DISABLE_USB
}

// Poll function that is called every few milliseconds.
// Can be left empty or used for platform-specific processing.
void platform_poll()
{
#ifndef DISABLE_USB
    usb_log_poll();
#endif // DISABLE_USB

    adc_poll();
    
#ifdef ENABLE_AUDIO_OUTPUT
    audio_poll();
#endif // ENABLE_AUDIO_OUTPUT
}

uint8_t platform_get_buttons()
{
    uint8_t buttons = 0;

#if defined(ENABLE_AUDIO_OUTPUT)
    // pulled to VCC via resistor, sinking when pressed
    if (!gpio_get(GPIO_EXP_SPARE)) buttons |= 1;
#elif defined(GPIO_I2C_SDA)
    // SDA = button 1, SCL = button 2
    if (!gpio_get(GPIO_I2C_SDA)) buttons |= 1;
    if (!gpio_get(GPIO_I2C_SCL)) buttons |= 2;
#endif // defined(ENABLE_AUDIO_OUTPUT)

    // Simple debouncing logic: handle button releases after 100 ms delay.
    static uint32_t debounce;
    static uint8_t buttons_debounced = 0;

    if (buttons != 0)
    {
        buttons_debounced = buttons;
        debounce = millis();
    }
    else if ((uint32_t)(millis() - debounce) > 100)
    {
        buttons_debounced = 0;
    }

    return buttons_debounced;
}

/*****************************************/
/* Flash reprogramming from bootloader   */
/*****************************************/

#ifdef PLATFORM_BOOTLOADER_SIZE

extern uint32_t __real_vectors_start;
extern uint32_t __StackTop;
static volatile void *g_bootloader_exit_req;

__attribute__((section(".time_critical.platform_rewrite_flash_page")))
bool platform_rewrite_flash_page(uint32_t offset, uint8_t buffer[PLATFORM_FLASH_PAGE_SIZE])
{
    if (offset == PLATFORM_BOOTLOADER_SIZE)
    {
        if (buffer[3] != 0x20 || buffer[7] != 0x10)
        {
            logmsg("Invalid firmware file, starts with: ", bytearray(buffer, 16));
            return false;
        }
    }

#ifndef DISABLE_USB
    if (NVIC_GetEnableIRQ(USBCTRL_IRQn))
    {
        logmsg("Disabling USB during firmware flashing");
        NVIC_DisableIRQ(USBCTRL_IRQn);
        usb_hw->main_ctrl = 0;
    }
#endif // DISABLE_USB

    dbgmsg("Writing flash at offset ", offset, " data ", bytearray(buffer, 4));
    assert(offset % PLATFORM_FLASH_PAGE_SIZE == 0);
    assert(offset >= PLATFORM_BOOTLOADER_SIZE);

    // Avoid any mbed timer interrupts triggering during the flashing.
    __disable_irq();

    // For some reason any code executed after flashing crashes
    // unless we disable the XIP cache.
    // Not sure why this happens, as flash_range_program() is flushing
    // the cache correctly.
    // The cache is now enabled from bootloader start until it starts
    // flashing, and again after reset to main firmware.
    xip_ctrl_hw->ctrl = 0;

    flash_range_erase(offset, PLATFORM_FLASH_PAGE_SIZE);
    flash_range_program(offset, buffer, PLATFORM_FLASH_PAGE_SIZE);

    uint32_t *buf32 = (uint32_t*)buffer;
    uint32_t num_words = PLATFORM_FLASH_PAGE_SIZE / 4;
    for (int i = 0; i < num_words; i++)
    {
        uint32_t expected = buf32[i];
        uint32_t actual = *(volatile uint32_t*)(XIP_NOCACHE_BASE + offset + i * 4);

        if (actual != expected)
        {
            logmsg("Flash verify failed at offset ", offset + i * 4, " got ", actual, " expected ", expected);
            __enable_irq();
            return false;
        }
    }

    __enable_irq();

    return true;
}

void platform_boot_to_main_firmware()
{
    // To ensure that the system state is reset properly, we perform
    // a SYSRESETREQ and jump straight from the reset vector to main application.
    g_bootloader_exit_req = &g_bootloader_exit_req;
    SCB->AIRCR = 0x05FA0004;
    while(1);
}

void btldr_reset_handler()
{
    uint32_t* application_base = &__real_vectors_start;
    if (g_bootloader_exit_req == &g_bootloader_exit_req)
    {
        // Boot to main application
        application_base = (uint32_t*)(XIP_BASE + PLATFORM_BOOTLOADER_SIZE);
    }

    SCB->VTOR = (uint32_t)application_base;
    __asm__(
        "msr msp, %0\n\t"
        "bx %1" : : "r" (application_base[0]),
                    "r" (application_base[1]) : "memory");
}

// Replace the reset handler when building the bootloader
// The rp2040_btldr.ld places real vector table at an offset.
__attribute__((section(".btldr_vectors")))
const void * btldr_vectors[2] = {&__StackTop, (void*)&btldr_reset_handler};

#endif // PLATFORM_BOOTLOADER_SIZE

/************************************/
/* ROM drive in extra flash space   */
/************************************/

#ifdef PLATFORM_HAS_ROM_DRIVE

// Reserve up to 352 kB for firmware.
#define ROMDRIVE_OFFSET (352 * 1024)

uint32_t platform_get_romdrive_maxsize()
{
    if (g_flash_chip_size >= ROMDRIVE_OFFSET)
    {
        return g_flash_chip_size - ROMDRIVE_OFFSET;
    }
    else
    {
        // Failed to read flash chip size, default to 2 MB
        return 2048 * 1024 - ROMDRIVE_OFFSET;
    }
}

bool platform_read_romdrive(uint8_t *dest, uint32_t start, uint32_t count)
{
    xip_ctrl_hw->stream_ctr = 0;

    while (!(xip_ctrl_hw->stat & XIP_STAT_FIFO_EMPTY))
    {
        (void) xip_ctrl_hw->stream_fifo;
    }

    xip_ctrl_hw->stream_addr = start + ROMDRIVE_OFFSET;
    xip_ctrl_hw->stream_ctr = count / 4;

    // Transfer happens in multiples of 4 bytes
    assert(start < platform_get_romdrive_maxsize());
    assert((count & 3) == 0);
    assert((((uint32_t)dest) & 3) == 0);

    uint32_t *dest32 = (uint32_t*)dest;
    uint32_t words_remain = count / 4;
    while (words_remain > 0)
    {
        if (!(xip_ctrl_hw->stat & XIP_STAT_FIFO_EMPTY))
        {
            *dest32++ = xip_ctrl_hw->stream_fifo;
            words_remain--;
        }
    }

    return true;
}

bool platform_write_romdrive(const uint8_t *data, uint32_t start, uint32_t count)
{
    assert(start < platform_get_romdrive_maxsize());
    assert((count % PLATFORM_ROMDRIVE_PAGE_SIZE) == 0);

    __disable_irq();
    flash_range_erase(start + ROMDRIVE_OFFSET, count);
    flash_range_program(start + ROMDRIVE_OFFSET, data, count);
    __enable_irq();
    return true;
}

#endif // PLATFORM_HAS_ROM_DRIVE

/**********************************************/
/* Mapping from data bytes to GPIO BOP values */
/**********************************************/

/* A lookup table is the fastest way to calculate parity and convert the IO pin mapping for data bus.
 * For RP2040 we expect that the bits are consecutive and in order.
 * The PIO-based parity scheme also requires that the lookup table is aligned to 512-byte increment.
 * The parity table is placed into SRAM4 area to reduce bus contention.
 */

#define PARITY(n) ((1 ^ (n) ^ ((n)>>1) ^ ((n)>>2) ^ ((n)>>3) ^ ((n)>>4) ^ ((n)>>5) ^ ((n)>>6) ^ ((n)>>7)) & 1)
#define X(n) (\
    ((n & 0x01) ? 0 : (1 << SCSI_IO_DB0)) | \
    ((n & 0x02) ? 0 : (1 << SCSI_IO_DB1)) | \
    ((n & 0x04) ? 0 : (1 << SCSI_IO_DB2)) | \
    ((n & 0x08) ? 0 : (1 << SCSI_IO_DB3)) | \
    ((n & 0x10) ? 0 : (1 << SCSI_IO_DB4)) | \
    ((n & 0x20) ? 0 : (1 << SCSI_IO_DB5)) | \
    ((n & 0x40) ? 0 : (1 << SCSI_IO_DB6)) | \
    ((n & 0x80) ? 0 : (1 << SCSI_IO_DB7)) | \
    (PARITY(n)  ? 0 : (1 << SCSI_IO_DBP)) \
)

const uint16_t g_scsi_parity_lookup[256] __attribute__((aligned(512), section(".scratch_x.parity"))) =
{
    X(0x00), X(0x01), X(0x02), X(0x03), X(0x04), X(0x05), X(0x06), X(0x07), X(0x08), X(0x09), X(0x0a), X(0x0b), X(0x0c), X(0x0d), X(0x0e), X(0x0f),
    X(0x10), X(0x11), X(0x12), X(0x13), X(0x14), X(0x15), X(0x16), X(0x17), X(0x18), X(0x19), X(0x1a), X(0x1b), X(0x1c), X(0x1d), X(0x1e), X(0x1f),
    X(0x20), X(0x21), X(0x22), X(0x23), X(0x24), X(0x25), X(0x26), X(0x27), X(0x28), X(0x29), X(0x2a), X(0x2b), X(0x2c), X(0x2d), X(0x2e), X(0x2f),
    X(0x30), X(0x31), X(0x32), X(0x33), X(0x34), X(0x35), X(0x36), X(0x37), X(0x38), X(0x39), X(0x3a), X(0x3b), X(0x3c), X(0x3d), X(0x3e), X(0x3f),
    X(0x40), X(0x41), X(0x42), X(0x43), X(0x44), X(0x45), X(0x46), X(0x47), X(0x48), X(0x49), X(0x4a), X(0x4b), X(0x4c), X(0x4d), X(0x4e), X(0x4f),
    X(0x50), X(0x51), X(0x52), X(0x53), X(0x54), X(0x55), X(0x56), X(0x57), X(0x58), X(0x59), X(0x5a), X(0x5b), X(0x5c), X(0x5d), X(0x5e), X(0x5f),
    X(0x60), X(0x61), X(0x62), X(0x63), X(0x64), X(0x65), X(0x66), X(0x67), X(0x68), X(0x69), X(0x6a), X(0x6b), X(0x6c), X(0x6d), X(0x6e), X(0x6f),
    X(0x70), X(0x71), X(0x72), X(0x73), X(0x74), X(0x75), X(0x76), X(0x77), X(0x78), X(0x79), X(0x7a), X(0x7b), X(0x7c), X(0x7d), X(0x7e), X(0x7f),
    X(0x80), X(0x81), X(0x82), X(0x83), X(0x84), X(0x85), X(0x86), X(0x87), X(0x88), X(0x89), X(0x8a), X(0x8b), X(0x8c), X(0x8d), X(0x8e), X(0x8f),
    X(0x90), X(0x91), X(0x92), X(0x93), X(0x94), X(0x95), X(0x96), X(0x97), X(0x98), X(0x99), X(0x9a), X(0x9b), X(0x9c), X(0x9d), X(0x9e), X(0x9f),
    X(0xa0), X(0xa1), X(0xa2), X(0xa3), X(0xa4), X(0xa5), X(0xa6), X(0xa7), X(0xa8), X(0xa9), X(0xaa), X(0xab), X(0xac), X(0xad), X(0xae), X(0xaf),
    X(0xb0), X(0xb1), X(0xb2), X(0xb3), X(0xb4), X(0xb5), X(0xb6), X(0xb7), X(0xb8), X(0xb9), X(0xba), X(0xbb), X(0xbc), X(0xbd), X(0xbe), X(0xbf),
    X(0xc0), X(0xc1), X(0xc2), X(0xc3), X(0xc4), X(0xc5), X(0xc6), X(0xc7), X(0xc8), X(0xc9), X(0xca), X(0xcb), X(0xcc), X(0xcd), X(0xce), X(0xcf),
    X(0xd0), X(0xd1), X(0xd2), X(0xd3), X(0xd4), X(0xd5), X(0xd6), X(0xd7), X(0xd8), X(0xd9), X(0xda), X(0xdb), X(0xdc), X(0xdd), X(0xde), X(0xdf),
    X(0xe0), X(0xe1), X(0xe2), X(0xe3), X(0xe4), X(0xe5), X(0xe6), X(0xe7), X(0xe8), X(0xe9), X(0xea), X(0xeb), X(0xec), X(0xed), X(0xee), X(0xef),
    X(0xf0), X(0xf1), X(0xf2), X(0xf3), X(0xf4), X(0xf5), X(0xf6), X(0xf7), X(0xf8), X(0xf9), X(0xfa), X(0xfb), X(0xfc), X(0xfd), X(0xfe), X(0xff)
};

#undef X

/* Similarly, another lookup table is used to verify parity of received data.
 * This table is indexed by the 8 data bits + 1 parity bit from SCSI bus (active low)
 * Each word contains the data byte (inverted to active-high) and a bit indicating whether parity is valid.
 */
#define X(n) (\
    ((n & 0xFF) ^ 0xFF) | \
    (((PARITY(n & 0xFF) ^ (n >> 8)) & 1) << 8) \
)

const uint16_t g_scsi_parity_check_lookup[512] __attribute__((aligned(1024), section(".scratch_x.parity"))) =
{
    X(0x000), X(0x001), X(0x002), X(0x003), X(0x004), X(0x005), X(0x006), X(0x007), X(0x008), X(0x009), X(0x00a), X(0x00b), X(0x00c), X(0x00d), X(0x00e), X(0x00f),
    X(0x010), X(0x011), X(0x012), X(0x013), X(0x014), X(0x015), X(0x016), X(0x017), X(0x018), X(0x019), X(0x01a), X(0x01b), X(0x01c), X(0x01d), X(0x01e), X(0x01f),
    X(0x020), X(0x021), X(0x022), X(0x023), X(0x024), X(0x025), X(0x026), X(0x027), X(0x028), X(0x029), X(0x02a), X(0x02b), X(0x02c), X(0x02d), X(0x02e), X(0x02f),
    X(0x030), X(0x031), X(0x032), X(0x033), X(0x034), X(0x035), X(0x036), X(0x037), X(0x038), X(0x039), X(0x03a), X(0x03b), X(0x03c), X(0x03d), X(0x03e), X(0x03f),
    X(0x040), X(0x041), X(0x042), X(0x043), X(0x044), X(0x045), X(0x046), X(0x047), X(0x048), X(0x049), X(0x04a), X(0x04b), X(0x04c), X(0x04d), X(0x04e), X(0x04f),
    X(0x050), X(0x051), X(0x052), X(0x053), X(0x054), X(0x055), X(0x056), X(0x057), X(0x058), X(0x059), X(0x05a), X(0x05b), X(0x05c), X(0x05d), X(0x05e), X(0x05f),
    X(0x060), X(0x061), X(0x062), X(0x063), X(0x064), X(0x065), X(0x066), X(0x067), X(0x068), X(0x069), X(0x06a), X(0x06b), X(0x06c), X(0x06d), X(0x06e), X(0x06f),
    X(0x070), X(0x071), X(0x072), X(0x073), X(0x074), X(0x075), X(0x076), X(0x077), X(0x078), X(0x079), X(0x07a), X(0x07b), X(0x07c), X(0x07d), X(0x07e), X(0x07f),
    X(0x080), X(0x081), X(0x082), X(0x083), X(0x084), X(0x085), X(0x086), X(0x087), X(0x088), X(0x089), X(0x08a), X(0x08b), X(0x08c), X(0x08d), X(0x08e), X(0x08f),
    X(0x090), X(0x091), X(0x092), X(0x093), X(0x094), X(0x095), X(0x096), X(0x097), X(0x098), X(0x099), X(0x09a), X(0x09b), X(0x09c), X(0x09d), X(0x09e), X(0x09f),
    X(0x0a0), X(0x0a1), X(0x0a2), X(0x0a3), X(0x0a4), X(0x0a5), X(0x0a6), X(0x0a7), X(0x0a8), X(0x0a9), X(0x0aa), X(0x0ab), X(0x0ac), X(0x0ad), X(0x0ae), X(0x0af),
    X(0x0b0), X(0x0b1), X(0x0b2), X(0x0b3), X(0x0b4), X(0x0b5), X(0x0b6), X(0x0b7), X(0x0b8), X(0x0b9), X(0x0ba), X(0x0bb), X(0x0bc), X(0x0bd), X(0x0be), X(0x0bf),
    X(0x0c0), X(0x0c1), X(0x0c2), X(0x0c3), X(0x0c4), X(0x0c5), X(0x0c6), X(0x0c7), X(0x0c8), X(0x0c9), X(0x0ca), X(0x0cb), X(0x0cc), X(0x0cd), X(0x0ce), X(0x0cf),
    X(0x0d0), X(0x0d1), X(0x0d2), X(0x0d3), X(0x0d4), X(0x0d5), X(0x0d6), X(0x0d7), X(0x0d8), X(0x0d9), X(0x0da), X(0x0db), X(0x0dc), X(0x0dd), X(0x0de), X(0x0df),
    X(0x0e0), X(0x0e1), X(0x0e2), X(0x0e3), X(0x0e4), X(0x0e5), X(0x0e6), X(0x0e7), X(0x0e8), X(0x0e9), X(0x0ea), X(0x0eb), X(0x0ec), X(0x0ed), X(0x0ee), X(0x0ef),
    X(0x0f0), X(0x0f1), X(0x0f2), X(0x0f3), X(0x0f4), X(0x0f5), X(0x0f6), X(0x0f7), X(0x0f8), X(0x0f9), X(0x0fa), X(0x0fb), X(0x0fc), X(0x0fd), X(0x0fe), X(0x0ff),
    X(0x100), X(0x101), X(0x102), X(0x103), X(0x104), X(0x105), X(0x106), X(0x107), X(0x108), X(0x109), X(0x10a), X(0x10b), X(0x10c), X(0x10d), X(0x10e), X(0x10f),
    X(0x110), X(0x111), X(0x112), X(0x113), X(0x114), X(0x115), X(0x116), X(0x117), X(0x118), X(0x119), X(0x11a), X(0x11b), X(0x11c), X(0x11d), X(0x11e), X(0x11f),
    X(0x120), X(0x121), X(0x122), X(0x123), X(0x124), X(0x125), X(0x126), X(0x127), X(0x128), X(0x129), X(0x12a), X(0x12b), X(0x12c), X(0x12d), X(0x12e), X(0x12f),
    X(0x130), X(0x131), X(0x132), X(0x133), X(0x134), X(0x135), X(0x136), X(0x137), X(0x138), X(0x139), X(0x13a), X(0x13b), X(0x13c), X(0x13d), X(0x13e), X(0x13f),
    X(0x140), X(0x141), X(0x142), X(0x143), X(0x144), X(0x145), X(0x146), X(0x147), X(0x148), X(0x149), X(0x14a), X(0x14b), X(0x14c), X(0x14d), X(0x14e), X(0x14f),
    X(0x150), X(0x151), X(0x152), X(0x153), X(0x154), X(0x155), X(0x156), X(0x157), X(0x158), X(0x159), X(0x15a), X(0x15b), X(0x15c), X(0x15d), X(0x15e), X(0x15f),
    X(0x160), X(0x161), X(0x162), X(0x163), X(0x164), X(0x165), X(0x166), X(0x167), X(0x168), X(0x169), X(0x16a), X(0x16b), X(0x16c), X(0x16d), X(0x16e), X(0x16f),
    X(0x170), X(0x171), X(0x172), X(0x173), X(0x174), X(0x175), X(0x176), X(0x177), X(0x178), X(0x179), X(0x17a), X(0x17b), X(0x17c), X(0x17d), X(0x17e), X(0x17f),
    X(0x180), X(0x181), X(0x182), X(0x183), X(0x184), X(0x185), X(0x186), X(0x187), X(0x188), X(0x189), X(0x18a), X(0x18b), X(0x18c), X(0x18d), X(0x18e), X(0x18f),
    X(0x190), X(0x191), X(0x192), X(0x193), X(0x194), X(0x195), X(0x196), X(0x197), X(0x198), X(0x199), X(0x19a), X(0x19b), X(0x19c), X(0x19d), X(0x19e), X(0x19f),
    X(0x1a0), X(0x1a1), X(0x1a2), X(0x1a3), X(0x1a4), X(0x1a5), X(0x1a6), X(0x1a7), X(0x1a8), X(0x1a9), X(0x1aa), X(0x1ab), X(0x1ac), X(0x1ad), X(0x1ae), X(0x1af),
    X(0x1b0), X(0x1b1), X(0x1b2), X(0x1b3), X(0x1b4), X(0x1b5), X(0x1b6), X(0x1b7), X(0x1b8), X(0x1b9), X(0x1ba), X(0x1bb), X(0x1bc), X(0x1bd), X(0x1be), X(0x1bf),
    X(0x1c0), X(0x1c1), X(0x1c2), X(0x1c3), X(0x1c4), X(0x1c5), X(0x1c6), X(0x1c7), X(0x1c8), X(0x1c9), X(0x1ca), X(0x1cb), X(0x1cc), X(0x1cd), X(0x1ce), X(0x1cf),
    X(0x1d0), X(0x1d1), X(0x1d2), X(0x1d3), X(0x1d4), X(0x1d5), X(0x1d6), X(0x1d7), X(0x1d8), X(0x1d9), X(0x1da), X(0x1db), X(0x1dc), X(0x1dd), X(0x1de), X(0x1df),
    X(0x1e0), X(0x1e1), X(0x1e2), X(0x1e3), X(0x1e4), X(0x1e5), X(0x1e6), X(0x1e7), X(0x1e8), X(0x1e9), X(0x1ea), X(0x1eb), X(0x1ec), X(0x1ed), X(0x1ee), X(0x1ef),
    X(0x1f0), X(0x1f1), X(0x1f2), X(0x1f3), X(0x1f4), X(0x1f5), X(0x1f6), X(0x1f7), X(0x1f8), X(0x1f9), X(0x1fa), X(0x1fb), X(0x1fc), X(0x1fd), X(0x1fe), X(0x1ff),
};

#undef X

} /* extern "C" */

#ifdef __MBED__
/* Logging from mbed */

static class LogTarget: public mbed::FileHandle {
public:
    virtual ssize_t read(void *buffer, size_t size) { return 0; }
    virtual ssize_t write(const void *buffer, size_t size)
    {
        // A bit inefficient but mbed seems to write() one character
        // at a time anyways.
        for (int i = 0; i < size; i++)
        {
            char buf[2] = {((const char*)buffer)[i], 0};
            log_raw(buf);
        }
        return size;
    }

    virtual off_t seek(off_t offset, int whence = SEEK_SET) { return offset; }
    virtual int close() { return 0; }
    virtual off_t size() { return 0; }
} g_LogTarget;

mbed::FileHandle *mbed::mbed_override_console(int fd)
{
    return &g_LogTarget;
}
#endif // __MBED__<|MERGE_RESOLUTION|>--- conflicted
+++ resolved
@@ -35,7 +35,6 @@
 #include <hardware/flash.h>
 #include <hardware/structs/xip_ctrl.h>
 #include <hardware/structs/usb.h>
-<<<<<<< HEAD
 #include "scsi_accel_target.h"
 
 #ifdef __MBED__
@@ -58,13 +57,6 @@
 #ifdef ENABLE_AUDIO_OUTPUT
 #  include "audio.h"
 #endif // ENABLE_AUDIO_OUTPUT
-=======
-#include <platform/mbed_error.h>
-#include <multicore.h>
-#include <USB/PluggableUSBSerial.h>
-#include "audio.h"
-#include "scsi_accel_target.h"
->>>>>>> c108daec
 
 extern "C" {
 
@@ -410,7 +402,7 @@
     crashfile.close();
 }
 
-#ifdef __MBED___
+#ifdef __MBED__
 void mbed_error_hook(const mbed_error_ctx * error_context)
 {
     logmsg("--------------");
@@ -975,6 +967,7 @@
 
 } /* extern "C" */
 
+
 #ifdef __MBED__
 /* Logging from mbed */
 
