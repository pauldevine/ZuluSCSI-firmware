/** 
 * ZuluSCSI™ - Copyright (c) 2022 Rabbit Hole Computing™
 * 
 * ZuluSCSI™ firmware is licensed under the GPL version 3 or any later version. 
 * 
 * https://www.gnu.org/licenses/gpl-3.0.html
 * ----
 * This program is free software: you can redistribute it and/or modify
 * it under the terms of the GNU General Public License as published by
 * the Free Software Foundation, either version 3 of the License, or
 * (at your option) any later version. 
 * 
 * This program is distributed in the hope that it will be useful,
 * but WITHOUT ANY WARRANTY; without even the implied warranty of
 * MERCHANTABILITY or FITNESS FOR A PARTICULAR PURPOSE.  See the
 * GNU General Public License for more details. 
 * 
 * You should have received a copy of the GNU General Public License
 * along with this program.  If not, see <https://www.gnu.org/licenses/>.
**/

#include "ZuluSCSI_platform.h"
#include "ZuluSCSI_log.h"
#include "ZuluSCSI_config.h"
#include <SdFat.h>
#include <scsi.h>
#include <assert.h>
#include <hardware/gpio.h>
#include <hardware/pio.h>
#include <hardware/uart.h>
#include <hardware/pll.h>
#include <hardware/clocks.h>
#include <hardware/spi.h>
#include <hardware/adc.h>
#include <hardware/flash.h>
#include <hardware/structs/xip_ctrl.h>
#include <hardware/structs/usb.h>
#include "scsi_accel_target.h"

#ifndef PIO_FRAMEWORK_ARDUINO_NO_USB
# include <SerialUSB.h>
# include <class/cdc/cdc_device.h>
#endif

#include <pico/multicore.h>

#ifdef ZULUSCSI_NETWORK
extern "C" {
#  include <pico/cyw43_arch.h>
} 
#endif // ZULUSCSI_NETWORK

#ifdef ENABLE_AUDIO_OUTPUT
#  include "audio.h"
#endif // ENABLE_AUDIO_OUTPUT

extern "C" {

const char *g_platform_name = PLATFORM_NAME;
static bool g_scsi_initiator = false;
static uint32_t g_flash_chip_size = 0;
static bool g_uart_initialized = false;

/***************/
/* GPIO init   */
/***************/

// Helper function to configure whole GPIO in one line
static void gpio_conf(uint gpio, enum gpio_function fn, bool pullup, bool pulldown, bool output, bool initial_state, bool fast_slew)
{
    gpio_put(gpio, initial_state);
    gpio_set_dir(gpio, output);
    gpio_set_pulls(gpio, pullup, pulldown);
    gpio_set_function(gpio, fn);

    if (fast_slew)
    {
        padsbank0_hw->io[gpio] |= PADS_BANK0_GPIO0_SLEWFAST_BITS;
    }
}

#ifdef ENABLE_AUDIO_OUTPUT
// Increases clk_sys and clk_peri to 135.428571MHz at runtime to support
// division to audio output rates. Invoke before anything is using clk_peri
// except for the logging UART, which is handled below.
static void reclock_for_audio() {
    // ensure UART is fully drained before we mess up its clock
    uart_tx_wait_blocking(uart0);
    // switch clk_sys and clk_peri to pll_usb
    // see code in 2.15.6.1 of the datasheet for useful comments
    clock_configure(clk_sys,
            CLOCKS_CLK_SYS_CTRL_SRC_VALUE_CLKSRC_CLK_SYS_AUX,
            CLOCKS_CLK_SYS_CTRL_AUXSRC_VALUE_CLKSRC_PLL_USB,
            48 * MHZ,
            48 * MHZ);
    clock_configure(clk_peri,
            0,
            CLOCKS_CLK_PERI_CTRL_AUXSRC_VALUE_CLKSRC_PLL_USB,
            48 * MHZ,
            48 * MHZ);
    // reset PLL for 135.428571MHz
    pll_init(pll_sys, 1, 948000000, 7, 1);
    // switch clocks back to pll_sys
    clock_configure(clk_sys,
            CLOCKS_CLK_SYS_CTRL_SRC_VALUE_CLKSRC_CLK_SYS_AUX,
            CLOCKS_CLK_SYS_CTRL_AUXSRC_VALUE_CLKSRC_PLL_SYS,
            135428571,
            135428571);
    clock_configure(clk_peri,
            0,
            CLOCKS_CLK_PERI_CTRL_AUXSRC_VALUE_CLKSRC_PLL_SYS,
            135428571,
            135428571);
    // reset UART for the new clock speed
    uart_init(uart0, 1000000);
}
#endif  // ENABLE_AUDIO_OUT

#ifdef HAS_DIP_SWITCHES
enum pin_setup_state_t  {SETUP_FALSE, SETUP_TRUE, SETUP_UNDETERMINED};
static pin_setup_state_t read_setup_ack_pin()
{
    /* Revision 2022d of the RP2040 hardware has problems reading initiator DIP switch setting.
     * The 74LVT245 hold current is keeping the GPIO_ACK state too strongly.
     * Detect this condition by toggling the pin up and down and seeing if it sticks.
     * 
     * Revision 2023b and 2023c of the Pico boards have issues reading TERM and DEBUG DIP switch
     * settings. GPIO_ACK is externally pulled down to ground for later revisions.
     * If the state is detected as undetermined then the board is the 2023b or 2023c revision.
     */

    // Strong output high, then pulldown
    //        pin             function       pup   pdown   out    state  fast
    gpio_conf(SCSI_IN_ACK,  GPIO_FUNC_SIO, false, false, true,  true,  false);
    gpio_conf(SCSI_IN_ACK,  GPIO_FUNC_SIO, false, true,  false, true,  false);
    delay(1);
    bool ack_state1 = gpio_get(SCSI_IN_ACK);
    
    // Strong output low, then pullup
    //        pin             function       pup   pdown   out    state  fast
    gpio_conf(SCSI_IN_ACK,  GPIO_FUNC_SIO, false, false, true,  false, false);
    gpio_conf(SCSI_IN_ACK,  GPIO_FUNC_SIO, true,  false, false, false, false);
    delay(1);
    bool ack_state2 = gpio_get(SCSI_IN_ACK);

    if (ack_state1 == ack_state2)
    {
        // Ok, was able to read the state directly
        return !ack_state1 ? SETUP_TRUE : SETUP_FALSE;
    }

    // Enable OUT_BSY for a short time.
    // If in target mode, this will force GPIO_ACK high.
    gpio_put(SCSI_OUT_BSY, 0);
    delay_100ns();
    gpio_put(SCSI_OUT_BSY, 1);

    return SETUP_UNDETERMINED;
}
#endif

void platform_init()
{
    // Make sure second core is stopped
    multicore_reset_core1();

    pio_clear_instruction_memory(pio0);
    pio_clear_instruction_memory(pio1);
    
    /* First configure the pins that affect external buffer directions.
     * RP2040 defaults to pulldowns, while these pins have external pull-ups.
     */
    //        pin             function       pup   pdown  out    state fast
    gpio_conf(SCSI_DATA_DIR,  GPIO_FUNC_SIO, false,false, true,  true, true);
    gpio_conf(SCSI_OUT_RST,   GPIO_FUNC_SIO, false,false, true,  true, true);
    gpio_conf(SCSI_OUT_BSY,   GPIO_FUNC_SIO, false,false, true,  true, true);
    gpio_conf(SCSI_OUT_SEL,   GPIO_FUNC_SIO, false,false, true,  true, true);

    /* Check dip switch settings */
#ifdef HAS_DIP_SWITCHES
    gpio_conf(DIP_INITIATOR,  GPIO_FUNC_SIO, false, false, false, false, false);
    gpio_conf(DIP_DBGLOG,     GPIO_FUNC_SIO, false, false, false, false, false);
    gpio_conf(DIP_TERM,       GPIO_FUNC_SIO, false, false, false, false, false);
    delay(10); // 10 ms delay to let pull-ups do their work
    bool working_dip = true;
    bool dbglog = false;
    bool termination = false;
# ifdef ZULUSCSI_PICO
    // Initiator dip setting works on all rev 2023b, 2023c, and newer rev Pico boards
    g_scsi_initiator = !gpio_get(DIP_INITIATOR);
    
    working_dip = SETUP_UNDETERMINED != read_setup_ack_pin();    
    if (working_dip)
    {
        dbglog = !gpio_get(DIP_DBGLOG);
        termination = !gpio_get(DIP_TERM);
        
    }
# else
    g_scsi_initiator = SETUP_TRUE == read_setup_ack_pin();
    dbglog = !gpio_get(DIP_DBGLOG);
    termination = !gpio_get(DIP_TERM);
# endif
#else
    delay(10);
#endif // HAS_DIP_SWITCHES

#ifndef DISABLE_SWO
    /* Initialize logging to SWO pin (UART0) */
    gpio_conf(SWO_PIN,        GPIO_FUNC_UART,false,false, true,  false, true);
    uart_init(uart0, 1000000);
    g_uart_initialized = true;
#endif // DISABLE_SWO

    logmsg("Platform: ", g_platform_name);
    logmsg("FW Version: ", g_log_firmwareversion);

#ifdef HAS_DIP_SWITCHES
    if (working_dip)
    {       
        logmsg("DIP switch settings: debug log ", (int)dbglog, ", termination ", (int)termination);
        g_log_debug = dbglog;

        if (termination)
        {
            logmsg("SCSI termination is enabled");
        }
        else
        {
            logmsg("NOTE: SCSI termination is disabled");
        }
    }
    else
    {
        logmsg("SCSI termination is determined by the DIP switch labeled \"TERM\"");
        logmsg("Debug logging can only be enabled via INI file \"DEBUG=1\" under [SCSI] in zuluscsi.ini");
        logmsg("-- DEBUG DIP switch setting is ignored on ZuluSCSI Pico FS Rev. 2023b and 2023c boards");
        g_log_debug = false;
    }
#else
    g_log_debug = false;
    logmsg ("SCSI termination is handled by a hardware jumper");
#endif  // HAS_DIP_SWITCHES

#ifdef ENABLE_AUDIO_OUTPUT
    logmsg("SP/DIF audio to expansion header enabled");
    logmsg("-- Overclocking to 135.428571MHz");
    reclock_for_audio();
#endif // ENABLE_AUDIO_OUTPUT

    // Get flash chip size
    uint8_t cmd_read_jedec_id[4] = {0x9f, 0, 0, 0};
    uint8_t response_jedec[4] = {0};
    __disable_irq();
    flash_do_cmd(cmd_read_jedec_id, response_jedec, 4);
    __enable_irq();
    g_flash_chip_size = (1 << response_jedec[3]);
    logmsg("Flash chip size: ", (int)(g_flash_chip_size / 1024), " kB");

    // SD card pins
    // Card is used in SDIO mode for main program, and in SPI mode for crash handler & bootloader.
    //        pin             function       pup   pdown  out    state fast
    gpio_conf(SD_SPI_SCK,     GPIO_FUNC_SPI, true, false, true,  true, true);
    gpio_conf(SD_SPI_MOSI,    GPIO_FUNC_SPI, true, false, true,  true, true);
    gpio_conf(SD_SPI_MISO,    GPIO_FUNC_SPI, true, false, false, true, true);
    gpio_conf(SD_SPI_CS,      GPIO_FUNC_SIO, true, false, true,  true, true);
    gpio_conf(SDIO_D1,        GPIO_FUNC_SIO, true, false, false, true, true);
    gpio_conf(SDIO_D2,        GPIO_FUNC_SIO, true, false, false, true, true);

    // LED pin
    gpio_conf(LED_PIN,        GPIO_FUNC_SIO, false,false, true,  false, false);

#ifndef ENABLE_AUDIO_OUTPUT
#ifdef GPIO_I2C_SDA
    // I2C pins
    //        pin             function       pup   pdown  out    state fast
    gpio_conf(GPIO_I2C_SCL,   GPIO_FUNC_I2C, true,false, false,  true, true);
    gpio_conf(GPIO_I2C_SDA,   GPIO_FUNC_I2C, true,false, false,  true, true);
#endif  // GPIO_I2C_SDA
#else
    //        pin             function       pup   pdown  out    state fast
    gpio_conf(GPIO_EXP_AUDIO, GPIO_FUNC_SPI, true,false, false,  true, true);
    gpio_conf(GPIO_EXP_SPARE, GPIO_FUNC_SIO, true,false, false,  true, false);
    // configuration of corresponding SPI unit occurs in audio_setup()
#endif  // ENABLE_AUDIO_OUTPUT
}

// late_init() only runs in main application, SCSI not needed in bootloader
void platform_late_init()
{
#if defined(HAS_DIP_SWITCHES) && defined(PLATFORM_HAS_INITIATOR_MODE)
    if (g_scsi_initiator == true)
    {
        logmsg("SCSI initiator mode selected by DIP switch, expecting SCSI disks on the bus");
    }
    else
    {
        logmsg("SCSI target/disk mode selected by DIP switch, acting as a SCSI disk");
    }
#else
    g_scsi_initiator = false;
    logmsg("SCSI target/disk mode, acting as a SCSI disk");
#endif // defined(HAS_DIP_SWITCHES) && defined(PLATFORM_HAS_INITIATOR_MODE)

    /* Initialize SCSI pins to required modes.
     * SCSI pins should be inactive / input at this point.
     */

    // SCSI data bus direction is switched by DATA_DIR signal.
    // Pullups make sure that no glitches occur when switching direction.
    //        pin             function       pup   pdown  out    state fast
    gpio_conf(SCSI_IO_DB0,    GPIO_FUNC_SIO, true, false, false, true, true);
    gpio_conf(SCSI_IO_DB1,    GPIO_FUNC_SIO, true, false, false, true, true);
    gpio_conf(SCSI_IO_DB2,    GPIO_FUNC_SIO, true, false, false, true, true);
    gpio_conf(SCSI_IO_DB3,    GPIO_FUNC_SIO, true, false, false, true, true);
    gpio_conf(SCSI_IO_DB4,    GPIO_FUNC_SIO, true, false, false, true, true);
    gpio_conf(SCSI_IO_DB5,    GPIO_FUNC_SIO, true, false, false, true, true);
    gpio_conf(SCSI_IO_DB6,    GPIO_FUNC_SIO, true, false, false, true, true);
    gpio_conf(SCSI_IO_DB7,    GPIO_FUNC_SIO, true, false, false, true, true);
    gpio_conf(SCSI_IO_DBP,    GPIO_FUNC_SIO, true, false, false, true, true);

    if (!g_scsi_initiator)
    {
        // Act as SCSI device / target

        // SCSI control outputs
        //        pin             function       pup   pdown  out    state fast
        gpio_conf(SCSI_OUT_IO,    GPIO_FUNC_SIO, false,false, true,  true, true);
        gpio_conf(SCSI_OUT_MSG,   GPIO_FUNC_SIO, false,false, true,  true, true);

        // REQ pin is switched between PIO and SIO, pull-up makes sure no glitches
        gpio_conf(SCSI_OUT_REQ,   GPIO_FUNC_SIO, true ,false, true,  true, true);

        // Shared pins are changed to input / output depending on communication phase
        gpio_conf(SCSI_IN_SEL,    GPIO_FUNC_SIO, true, false, false, true, true);
        if (SCSI_OUT_CD != SCSI_IN_SEL)
        {
            gpio_conf(SCSI_OUT_CD,    GPIO_FUNC_SIO, false,false, true,  true, true);
        }

        gpio_conf(SCSI_IN_BSY,    GPIO_FUNC_SIO, true, false, false, true, true);
        if (SCSI_OUT_MSG != SCSI_IN_BSY)
        {
            gpio_conf(SCSI_OUT_MSG,    GPIO_FUNC_SIO, false,false, true,  true, true);
        }

        // SCSI control inputs
        //        pin             function       pup   pdown  out    state fast
        gpio_conf(SCSI_IN_ACK,    GPIO_FUNC_SIO, true, false, false, true, false);
        gpio_conf(SCSI_IN_ATN,    GPIO_FUNC_SIO, true, false, false, true, false);
        gpio_conf(SCSI_IN_RST,    GPIO_FUNC_SIO, true, false, false, true, false);

#ifndef PIO_FRAMEWORK_ARDUINO_NO_USB
    Serial.begin();
#endif


#ifdef ENABLE_AUDIO_OUTPUT
        // one-time control setup for DMA channels and second core
        audio_setup();
#endif // ENABLE_AUDIO_OUTPUT
    }
    else
    {
#ifndef PLATFORM_HAS_INITIATOR_MODE
        assert(false);
#else
        // Act as SCSI initiator

        //        pin             function       pup   pdown  out    state fast
        gpio_conf(SCSI_IN_IO,     GPIO_FUNC_SIO, true ,false, false, true, false);
        gpio_conf(SCSI_IN_MSG,    GPIO_FUNC_SIO, true ,false, false, true, false);
        gpio_conf(SCSI_IN_CD,     GPIO_FUNC_SIO, true ,false, false, true, false);
        gpio_conf(SCSI_IN_REQ,    GPIO_FUNC_SIO, true ,false, false, true, false);
        gpio_conf(SCSI_IN_BSY,    GPIO_FUNC_SIO, true, false, false, true, false);
        gpio_conf(SCSI_IN_RST,    GPIO_FUNC_SIO, true, false, false, true, false);
        // Reinitialize OUT_RST to output mode. On RP Pico variant the pin is shared with IN_RST.
        gpio_conf(SCSI_OUT_RST,   GPIO_FUNC_SIO, false, false, true,  true, true);
        gpio_conf(SCSI_OUT_SEL,   GPIO_FUNC_SIO, false,false, true,  true, true);
        gpio_conf(SCSI_OUT_ACK,   GPIO_FUNC_SIO, false,false, true,  true, true);
        gpio_conf(SCSI_OUT_ATN,   GPIO_FUNC_SIO, false,false, true,  true, true);
#endif  // PLATFORM_HAS_INITIATOR_MODE
    }
}

void platform_post_sd_card_init() {}

bool platform_is_initiator_mode_enabled()
{
    return g_scsi_initiator;
}

void platform_disable_led(void)
{   
    //        pin      function       pup   pdown  out    state fast
    gpio_conf(LED_PIN, GPIO_FUNC_SIO, false,false, false, false, false);
    logmsg("Disabling status LED");
}

/*****************************************/
/* Crash handlers                        */
/*****************************************/

extern SdFs SD;
extern uint32_t __StackTop;

void platform_emergency_log_save()
{
    platform_set_sd_callback(NULL, NULL);
    SD.begin(SD_CONFIG_CRASH);
    FsFile crashfile = SD.open(CRASHFILE, O_WRONLY | O_CREAT | O_TRUNC);

    if (!crashfile.isOpen())
    {
        // Try to reinitialize
        int max_retry = 10;
        while (max_retry-- > 0 && !SD.begin(SD_CONFIG_CRASH));

        crashfile = SD.open(CRASHFILE, O_WRONLY | O_CREAT | O_TRUNC);
    }

    uint32_t startpos = 0;
    crashfile.write(log_get_buffer(&startpos));
    crashfile.write(log_get_buffer(&startpos));
    crashfile.flush();
    crashfile.close();
}


static void usb_log_poll();

__attribute__((noinline))
void show_hardfault(uint32_t *sp)
{
    uint32_t pc = sp[6];
    uint32_t lr = sp[5];

    logmsg("--------------");
    logmsg("CRASH!");
    logmsg("Platform: ", g_platform_name);
    logmsg("FW Version: ", g_log_firmwareversion);
    logmsg("scsiDev.cdb: ", bytearray(scsiDev.cdb, 12));
    logmsg("scsiDev.phase: ", (int)scsiDev.phase);
    logmsg("SP: ", (uint32_t)sp);
    logmsg("PC: ", pc);
    logmsg("LR: ", lr);
    logmsg("R0: ", sp[0]);
    logmsg("R1: ", sp[1]);
    logmsg("R2: ", sp[2]);
    logmsg("R3: ", sp[3]);

    uint32_t *p = (uint32_t*)((uint32_t)sp & ~3);

    for (int i = 0; i < 8; i++)
    {
        if (p == &__StackTop) break; // End of stack

        logmsg("STACK ", (uint32_t)p, ":    ", p[0], " ", p[1], " ", p[2], " ", p[3]);
        p += 4;
    }

    platform_emergency_log_save();

    while (1)
    {
        usb_log_poll();
        // Flash the crash address on the LED
        // Short pulse means 0, long pulse means 1
        int base_delay = 500;
        for (int i = 31; i >= 0; i--)
        {
            LED_OFF();
            for (int j = 0; j < base_delay; j++) busy_wait_ms(1);

            int delay = (pc & (1 << i)) ? (3 * base_delay) : base_delay;
            LED_ON();
            for (int j = 0; j < delay; j++) busy_wait_ms(1);
            LED_OFF();
        }

        for (int j = 0; j < base_delay * 10; j++) busy_wait_ms(1);
    }
}

__attribute__((naked, interrupt))
void isr_hardfault(void)
{
    // Copies stack pointer into first argument
    asm("mrs r0, msp\n"
        "bl show_hardfault": : : "r0");
}


/*****************************************/
/* Debug logging and watchdog            */
/*****************************************/

// Send log data to USB UART if USB is connected.
// Data is retrieved from the shared log ring buffer and
// this function sends as much as fits in USB CDC buffer.
//
// This is normally called by platform_reset_watchdog() in
// the normal polling loop. If code hangs, the watchdog_callback()
// also starts calling this after 2 seconds.
// This ensures that log messages get passed even if code hangs,
// but does not unnecessarily delay normal execution.
static void usb_log_poll()
{
#ifndef PIO_FRAMEWORK_ARDUINO_NO_USB
    static uint32_t logpos = 0;
    if (Serial.availableForWrite())
    {
        // Retrieve pointer to log start and determine number of bytes available.
        uint32_t available = 0;
        const char *data = log_get_buffer(&logpos, &available);
                // Limit to CDC packet size
        uint32_t len = available;
        if (len == 0) return;
        if (len > CFG_TUD_CDC_EP_BUFSIZE) len = CFG_TUD_CDC_EP_BUFSIZE;
        
        // Update log position by the actual number of bytes sent
        // If USB CDC buffer is full, this may be 0
        uint32_t actual = 0;
        actual = Serial.write(data, len);
        logpos -= available - actual;
    }
#endif // PIO_FRAMEWORK_ARDUINO_NO_USB
}


// Use ADC to implement supply voltage monitoring for the +3.0V rail.
// This works by sampling the temperature sensor channel, which has
// a voltage of 0.7 V, allowing to calculate the VDD voltage.
static void adc_poll()
{
#if PLATFORM_VDD_WARNING_LIMIT_mV > 0
    static bool initialized = false;
    static int lowest_vdd_seen = PLATFORM_VDD_WARNING_LIMIT_mV;

    if (!initialized)
    {
        adc_init();
        adc_set_temp_sensor_enabled(true);
        adc_set_clkdiv(65535); // Lowest samplerate, about 2 kHz
        adc_select_input(4);
        adc_fifo_setup(true, false, 0, false, false);
        adc_run(true);
        initialized = true;
    }

#ifdef ENABLE_AUDIO_OUTPUT
    /*
    * If ADC sample reads are done, either via direct reading, FIFO, or DMA,
    * at the same time a SPI DMA write begins, it appears that the first
    * 16-bit word of the DMA data is lost. This causes the bitstream to glitch
    * and audio to 'pop' noticably. For now, just disable ADC reads when audio
    * is playing.
    */
   if (audio_is_active()) return;
#endif  // ENABLE_AUDIO_OUTPUT

    int adc_value_max = 0;
    while (!adc_fifo_is_empty())
    {
        int adc_value = adc_fifo_get();
        if (adc_value > adc_value_max) adc_value_max = adc_value;
    }

    // adc_value = 700mV * 4096 / Vdd
    // => Vdd = 700mV * 4096 / adc_value
    // To avoid wasting time on division, compare against
    // limit directly.
    const int limit = (700 * 4096) / PLATFORM_VDD_WARNING_LIMIT_mV;
    if (adc_value_max > limit)
    {
        // Warn once, and then again if we detect even a lower drop.
        int vdd_mV = (700 * 4096) / adc_value_max;
        if (vdd_mV < lowest_vdd_seen)
        {
            logmsg("WARNING: Detected supply voltage drop to ", vdd_mV, "mV. Verify power supply is adequate.");
            lowest_vdd_seen = vdd_mV - 50; // Small hysteresis to avoid excessive warnings
        }
    }
#endif // PLATFORM_VDD_WARNING_LIMIT_mV > 0
}

// This function is called for every log message.
void platform_log(const char *s)
{
    if (g_uart_initialized)
    {
        uart_puts(uart0, s);
    }
}

static int g_watchdog_timeout;
static bool g_watchdog_initialized;

static void watchdog_callback(unsigned alarm_num)
{
    g_watchdog_timeout -= 1000;

    if (g_watchdog_timeout < WATCHDOG_CRASH_TIMEOUT - 1000)
    {
        // Been stuck for at least a second, start dumping USB log
        usb_log_poll();
    }

    if (g_watchdog_timeout <= WATCHDOG_CRASH_TIMEOUT - WATCHDOG_BUS_RESET_TIMEOUT)
    {
        if (!scsiDev.resetFlag || !g_scsiHostPhyReset)
        {
            logmsg("--------------");
            logmsg("WATCHDOG TIMEOUT, attempting bus reset");
            logmsg("Platform: ", g_platform_name);
            logmsg("FW Version: ", g_log_firmwareversion);
            logmsg("GPIO states: out ", sio_hw->gpio_out, " oe ", sio_hw->gpio_oe, " in ", sio_hw->gpio_in);
            logmsg("scsiDev.cdb: ", bytearray(scsiDev.cdb, 12));
            logmsg("scsiDev.phase: ", (int)scsiDev.phase);
            scsi_accel_log_state();

            uint32_t *p =  (uint32_t*)__get_MSP();

            for (int i = 0; i < 8; i++)
            {
            if (p == &__StackTop) break; // End of stack

                logmsg("STACK ", (uint32_t)p, ":    ", p[0], " ", p[1], " ", p[2], " ", p[3]);
                p += 4;
            }

            scsiDev.resetFlag = 1;
            g_scsiHostPhyReset = true;
        }

        if (g_watchdog_timeout <= 0)
        {
            logmsg("--------------");
            logmsg("WATCHDOG TIMEOUT, already attempted bus reset, rebooting");
            logmsg("Platform: ", g_platform_name);
            logmsg("FW Version: ", g_log_firmwareversion);
            logmsg("GPIO states: out ", sio_hw->gpio_out, " oe ", sio_hw->gpio_oe, " in ", sio_hw->gpio_in);
            logmsg("scsiDev.cdb: ", bytearray(scsiDev.cdb, 12));
            logmsg("scsiDev.phase: ", (int)scsiDev.phase);

            uint32_t *p =  (uint32_t*)__get_MSP();

            for (int i = 0; i < 8; i++)
            {
                if (p == &__StackTop) break; // End of stack

                logmsg("STACK ", (uint32_t)p, ":    ", p[0], " ", p[1], " ", p[2], " ", p[3]);
                p += 4;
            }

            usb_log_poll();

            platform_emergency_log_save();

            platform_boot_to_main_firmware();
        }
    }

    hardware_alarm_set_target(alarm_num, delayed_by_ms(get_absolute_time(), 1000));
}

// This function can be used to periodically reset watchdog timer for crash handling.
// It can also be left empty if the platform does not use a watchdog timer.
void platform_reset_watchdog()
{
    g_watchdog_timeout = WATCHDOG_CRASH_TIMEOUT;

    if (!g_watchdog_initialized)
    {
        int alarm_num = -1;
        for (int i = 0; i < NUM_TIMERS; i++)
        {
            if (!hardware_alarm_is_claimed(i))
            {
                alarm_num = i;
                break;
            }
        }
        if (alarm_num == -1)
        {
            logmsg("No free watchdog hardware alarms to claim");
            return;
        }
        hardware_alarm_claim(alarm_num);
        hardware_alarm_set_callback(alarm_num, &watchdog_callback);
        hardware_alarm_set_target(alarm_num, delayed_by_ms(get_absolute_time(), 1000));
        g_watchdog_initialized = true;
    }

    // USB log is polled here also to make sure any log messages in fault states
    // get passed to USB.
    usb_log_poll();
}

// Poll function that is called every few milliseconds.
// Can be left empty or used for platform-specific processing.
void platform_poll()
{
    usb_log_poll();
    adc_poll();
    
#ifdef ENABLE_AUDIO_OUTPUT
    audio_poll();
#endif // ENABLE_AUDIO_OUTPUT
}

uint8_t platform_get_buttons()
{
    uint8_t buttons = 0;

#if defined(ENABLE_AUDIO_OUTPUT)
    // pulled to VCC via resistor, sinking when pressed
    if (!gpio_get(GPIO_EXP_SPARE)) buttons |= 1;
#elif defined(GPIO_I2C_SDA)
    // SDA = button 1, SCL = button 2
    if (!gpio_get(GPIO_I2C_SDA)) buttons |= 1;
    if (!gpio_get(GPIO_I2C_SCL)) buttons |= 2;
#endif // defined(ENABLE_AUDIO_OUTPUT)

    // Simple debouncing logic: handle button releases after 100 ms delay.
    static uint32_t debounce;
    static uint8_t buttons_debounced = 0;

    if (buttons != 0)
    {
        buttons_debounced = buttons;
        debounce = millis();
    }
    else if ((uint32_t)(millis() - debounce) > 100)
    {
        buttons_debounced = 0;
    }

    return buttons_debounced;
}

<<<<<<< HEAD
/*****************************************/
/* Flash reprogramming from bootloader   */
/*****************************************/

#ifdef PLATFORM_BOOTLOADER_SIZE

extern uint32_t __real_vectors_start;
extern uint32_t __StackTop;
static volatile void *g_bootloader_exit_req;

__attribute__((section(".time_critical.platform_rewrite_flash_page")))
bool platform_rewrite_flash_page(uint32_t offset, uint8_t buffer[PLATFORM_FLASH_PAGE_SIZE])
{
    if (offset == PLATFORM_BOOTLOADER_SIZE)
    {
        if (buffer[3] != 0x20 || buffer[7] != 0x10)
        {
            logmsg("Invalid firmware file, starts with: ", bytearray(buffer, 16));
            return false;
        }
    }

    if (NVIC_GetEnableIRQ(USBCTRL_IRQ_IRQn))
    {
        logmsg("Disabling USB during firmware flashing");
        NVIC_DisableIRQ(USBCTRL_IRQ_IRQn);
        usb_hw->main_ctrl = 0;
    }

    dbgmsg("Writing flash at offset ", offset, " data ", bytearray(buffer, 4));
    assert(offset % PLATFORM_FLASH_PAGE_SIZE == 0);
    assert(offset >= PLATFORM_BOOTLOADER_SIZE);

    // Avoid any mbed timer interrupts triggering during the flashing.
    __disable_irq();

    // For some reason any code executed after flashing crashes
    // unless we disable the XIP cache.
    // Not sure why this happens, as flash_range_program() is flushing
    // the cache correctly.
    // The cache is now enabled from bootloader start until it starts
    // flashing, and again after reset to main firmware.
    xip_ctrl_hw->ctrl = 0;

    flash_range_erase(offset, PLATFORM_FLASH_PAGE_SIZE);
    flash_range_program(offset, buffer, PLATFORM_FLASH_PAGE_SIZE);
=======
>>>>>>> 146143b6


/************************************/
/* ROM drive in extra flash space   */
/************************************/

#ifdef PLATFORM_HAS_ROM_DRIVE

# ifndef ROMDRIVE_OFFSET
    // Reserve up to 352 kB for firmware by default.
    #define ROMDRIVE_OFFSET (352 * 1024)
# endif

uint32_t platform_get_romdrive_maxsize()
{
    if (g_flash_chip_size >= ROMDRIVE_OFFSET)
    {
        return g_flash_chip_size - ROMDRIVE_OFFSET;
    }
    else
    {
        // Failed to read flash chip size, default to 2 MB
        return 2048 * 1024 - ROMDRIVE_OFFSET;
    }
}

bool platform_read_romdrive(uint8_t *dest, uint32_t start, uint32_t count)
{
    xip_ctrl_hw->stream_ctr = 0;

    while (!(xip_ctrl_hw->stat & XIP_STAT_FIFO_EMPTY))
    {
        (void) xip_ctrl_hw->stream_fifo;
    }

    xip_ctrl_hw->stream_addr = start + ROMDRIVE_OFFSET;
    xip_ctrl_hw->stream_ctr = count / 4;

    // Transfer happens in multiples of 4 bytes
    assert(start < platform_get_romdrive_maxsize());
    assert((count & 3) == 0);
    assert((((uint32_t)dest) & 3) == 0);

    uint32_t *dest32 = (uint32_t*)dest;
    uint32_t words_remain = count / 4;
    while (words_remain > 0)
    {
        if (!(xip_ctrl_hw->stat & XIP_STAT_FIFO_EMPTY))
        {
            *dest32++ = xip_ctrl_hw->stream_fifo;
            words_remain--;
        }
    }

    return true;
}

bool platform_write_romdrive(const uint8_t *data, uint32_t start, uint32_t count)
{
    assert(start < platform_get_romdrive_maxsize());
    assert((count % PLATFORM_ROMDRIVE_PAGE_SIZE) == 0);

    __disable_irq();
    flash_range_erase(start + ROMDRIVE_OFFSET, count);
    flash_range_program(start + ROMDRIVE_OFFSET, data, count);
    __enable_irq();
    return true;
}

#endif // PLATFORM_HAS_ROM_DRIVE

/**********************************************/
/* Mapping from data bytes to GPIO BOP values */
/**********************************************/

/* A lookup table is the fastest way to calculate parity and convert the IO pin mapping for data bus.
 * For RP2040 we expect that the bits are consecutive and in order.
 * The PIO-based parity scheme also requires that the lookup table is aligned to 512-byte increment.
 * The parity table is placed into SRAM4 area to reduce bus contention.
 */

#define PARITY(n) ((1 ^ (n) ^ ((n)>>1) ^ ((n)>>2) ^ ((n)>>3) ^ ((n)>>4) ^ ((n)>>5) ^ ((n)>>6) ^ ((n)>>7)) & 1)
#define X(n) (\
    ((n & 0x01) ? 0 : (1 << SCSI_IO_DB0)) | \
    ((n & 0x02) ? 0 : (1 << SCSI_IO_DB1)) | \
    ((n & 0x04) ? 0 : (1 << SCSI_IO_DB2)) | \
    ((n & 0x08) ? 0 : (1 << SCSI_IO_DB3)) | \
    ((n & 0x10) ? 0 : (1 << SCSI_IO_DB4)) | \
    ((n & 0x20) ? 0 : (1 << SCSI_IO_DB5)) | \
    ((n & 0x40) ? 0 : (1 << SCSI_IO_DB6)) | \
    ((n & 0x80) ? 0 : (1 << SCSI_IO_DB7)) | \
    (PARITY(n)  ? 0 : (1 << SCSI_IO_DBP)) \
)

const uint16_t g_scsi_parity_lookup[256] __attribute__((aligned(512), section(".scratch_x.parity"))) =
{
    X(0x00), X(0x01), X(0x02), X(0x03), X(0x04), X(0x05), X(0x06), X(0x07), X(0x08), X(0x09), X(0x0a), X(0x0b), X(0x0c), X(0x0d), X(0x0e), X(0x0f),
    X(0x10), X(0x11), X(0x12), X(0x13), X(0x14), X(0x15), X(0x16), X(0x17), X(0x18), X(0x19), X(0x1a), X(0x1b), X(0x1c), X(0x1d), X(0x1e), X(0x1f),
    X(0x20), X(0x21), X(0x22), X(0x23), X(0x24), X(0x25), X(0x26), X(0x27), X(0x28), X(0x29), X(0x2a), X(0x2b), X(0x2c), X(0x2d), X(0x2e), X(0x2f),
    X(0x30), X(0x31), X(0x32), X(0x33), X(0x34), X(0x35), X(0x36), X(0x37), X(0x38), X(0x39), X(0x3a), X(0x3b), X(0x3c), X(0x3d), X(0x3e), X(0x3f),
    X(0x40), X(0x41), X(0x42), X(0x43), X(0x44), X(0x45), X(0x46), X(0x47), X(0x48), X(0x49), X(0x4a), X(0x4b), X(0x4c), X(0x4d), X(0x4e), X(0x4f),
    X(0x50), X(0x51), X(0x52), X(0x53), X(0x54), X(0x55), X(0x56), X(0x57), X(0x58), X(0x59), X(0x5a), X(0x5b), X(0x5c), X(0x5d), X(0x5e), X(0x5f),
    X(0x60), X(0x61), X(0x62), X(0x63), X(0x64), X(0x65), X(0x66), X(0x67), X(0x68), X(0x69), X(0x6a), X(0x6b), X(0x6c), X(0x6d), X(0x6e), X(0x6f),
    X(0x70), X(0x71), X(0x72), X(0x73), X(0x74), X(0x75), X(0x76), X(0x77), X(0x78), X(0x79), X(0x7a), X(0x7b), X(0x7c), X(0x7d), X(0x7e), X(0x7f),
    X(0x80), X(0x81), X(0x82), X(0x83), X(0x84), X(0x85), X(0x86), X(0x87), X(0x88), X(0x89), X(0x8a), X(0x8b), X(0x8c), X(0x8d), X(0x8e), X(0x8f),
    X(0x90), X(0x91), X(0x92), X(0x93), X(0x94), X(0x95), X(0x96), X(0x97), X(0x98), X(0x99), X(0x9a), X(0x9b), X(0x9c), X(0x9d), X(0x9e), X(0x9f),
    X(0xa0), X(0xa1), X(0xa2), X(0xa3), X(0xa4), X(0xa5), X(0xa6), X(0xa7), X(0xa8), X(0xa9), X(0xaa), X(0xab), X(0xac), X(0xad), X(0xae), X(0xaf),
    X(0xb0), X(0xb1), X(0xb2), X(0xb3), X(0xb4), X(0xb5), X(0xb6), X(0xb7), X(0xb8), X(0xb9), X(0xba), X(0xbb), X(0xbc), X(0xbd), X(0xbe), X(0xbf),
    X(0xc0), X(0xc1), X(0xc2), X(0xc3), X(0xc4), X(0xc5), X(0xc6), X(0xc7), X(0xc8), X(0xc9), X(0xca), X(0xcb), X(0xcc), X(0xcd), X(0xce), X(0xcf),
    X(0xd0), X(0xd1), X(0xd2), X(0xd3), X(0xd4), X(0xd5), X(0xd6), X(0xd7), X(0xd8), X(0xd9), X(0xda), X(0xdb), X(0xdc), X(0xdd), X(0xde), X(0xdf),
    X(0xe0), X(0xe1), X(0xe2), X(0xe3), X(0xe4), X(0xe5), X(0xe6), X(0xe7), X(0xe8), X(0xe9), X(0xea), X(0xeb), X(0xec), X(0xed), X(0xee), X(0xef),
    X(0xf0), X(0xf1), X(0xf2), X(0xf3), X(0xf4), X(0xf5), X(0xf6), X(0xf7), X(0xf8), X(0xf9), X(0xfa), X(0xfb), X(0xfc), X(0xfd), X(0xfe), X(0xff)
};

#undef X

/* Similarly, another lookup table is used to verify parity of received data.
 * This table is indexed by the 8 data bits + 1 parity bit from SCSI bus (active low)
 * Each word contains the data byte (inverted to active-high) and a bit indicating whether parity is valid.
 */
#define X(n) (\
    ((n & 0xFF) ^ 0xFF) | \
    (((PARITY(n & 0xFF) ^ (n >> 8)) & 1) << 8) \
)

const uint16_t g_scsi_parity_check_lookup[512] __attribute__((aligned(1024), section(".scratch_x.parity"))) =
{
    X(0x000), X(0x001), X(0x002), X(0x003), X(0x004), X(0x005), X(0x006), X(0x007), X(0x008), X(0x009), X(0x00a), X(0x00b), X(0x00c), X(0x00d), X(0x00e), X(0x00f),
    X(0x010), X(0x011), X(0x012), X(0x013), X(0x014), X(0x015), X(0x016), X(0x017), X(0x018), X(0x019), X(0x01a), X(0x01b), X(0x01c), X(0x01d), X(0x01e), X(0x01f),
    X(0x020), X(0x021), X(0x022), X(0x023), X(0x024), X(0x025), X(0x026), X(0x027), X(0x028), X(0x029), X(0x02a), X(0x02b), X(0x02c), X(0x02d), X(0x02e), X(0x02f),
    X(0x030), X(0x031), X(0x032), X(0x033), X(0x034), X(0x035), X(0x036), X(0x037), X(0x038), X(0x039), X(0x03a), X(0x03b), X(0x03c), X(0x03d), X(0x03e), X(0x03f),
    X(0x040), X(0x041), X(0x042), X(0x043), X(0x044), X(0x045), X(0x046), X(0x047), X(0x048), X(0x049), X(0x04a), X(0x04b), X(0x04c), X(0x04d), X(0x04e), X(0x04f),
    X(0x050), X(0x051), X(0x052), X(0x053), X(0x054), X(0x055), X(0x056), X(0x057), X(0x058), X(0x059), X(0x05a), X(0x05b), X(0x05c), X(0x05d), X(0x05e), X(0x05f),
    X(0x060), X(0x061), X(0x062), X(0x063), X(0x064), X(0x065), X(0x066), X(0x067), X(0x068), X(0x069), X(0x06a), X(0x06b), X(0x06c), X(0x06d), X(0x06e), X(0x06f),
    X(0x070), X(0x071), X(0x072), X(0x073), X(0x074), X(0x075), X(0x076), X(0x077), X(0x078), X(0x079), X(0x07a), X(0x07b), X(0x07c), X(0x07d), X(0x07e), X(0x07f),
    X(0x080), X(0x081), X(0x082), X(0x083), X(0x084), X(0x085), X(0x086), X(0x087), X(0x088), X(0x089), X(0x08a), X(0x08b), X(0x08c), X(0x08d), X(0x08e), X(0x08f),
    X(0x090), X(0x091), X(0x092), X(0x093), X(0x094), X(0x095), X(0x096), X(0x097), X(0x098), X(0x099), X(0x09a), X(0x09b), X(0x09c), X(0x09d), X(0x09e), X(0x09f),
    X(0x0a0), X(0x0a1), X(0x0a2), X(0x0a3), X(0x0a4), X(0x0a5), X(0x0a6), X(0x0a7), X(0x0a8), X(0x0a9), X(0x0aa), X(0x0ab), X(0x0ac), X(0x0ad), X(0x0ae), X(0x0af),
    X(0x0b0), X(0x0b1), X(0x0b2), X(0x0b3), X(0x0b4), X(0x0b5), X(0x0b6), X(0x0b7), X(0x0b8), X(0x0b9), X(0x0ba), X(0x0bb), X(0x0bc), X(0x0bd), X(0x0be), X(0x0bf),
    X(0x0c0), X(0x0c1), X(0x0c2), X(0x0c3), X(0x0c4), X(0x0c5), X(0x0c6), X(0x0c7), X(0x0c8), X(0x0c9), X(0x0ca), X(0x0cb), X(0x0cc), X(0x0cd), X(0x0ce), X(0x0cf),
    X(0x0d0), X(0x0d1), X(0x0d2), X(0x0d3), X(0x0d4), X(0x0d5), X(0x0d6), X(0x0d7), X(0x0d8), X(0x0d9), X(0x0da), X(0x0db), X(0x0dc), X(0x0dd), X(0x0de), X(0x0df),
    X(0x0e0), X(0x0e1), X(0x0e2), X(0x0e3), X(0x0e4), X(0x0e5), X(0x0e6), X(0x0e7), X(0x0e8), X(0x0e9), X(0x0ea), X(0x0eb), X(0x0ec), X(0x0ed), X(0x0ee), X(0x0ef),
    X(0x0f0), X(0x0f1), X(0x0f2), X(0x0f3), X(0x0f4), X(0x0f5), X(0x0f6), X(0x0f7), X(0x0f8), X(0x0f9), X(0x0fa), X(0x0fb), X(0x0fc), X(0x0fd), X(0x0fe), X(0x0ff),
    X(0x100), X(0x101), X(0x102), X(0x103), X(0x104), X(0x105), X(0x106), X(0x107), X(0x108), X(0x109), X(0x10a), X(0x10b), X(0x10c), X(0x10d), X(0x10e), X(0x10f),
    X(0x110), X(0x111), X(0x112), X(0x113), X(0x114), X(0x115), X(0x116), X(0x117), X(0x118), X(0x119), X(0x11a), X(0x11b), X(0x11c), X(0x11d), X(0x11e), X(0x11f),
    X(0x120), X(0x121), X(0x122), X(0x123), X(0x124), X(0x125), X(0x126), X(0x127), X(0x128), X(0x129), X(0x12a), X(0x12b), X(0x12c), X(0x12d), X(0x12e), X(0x12f),
    X(0x130), X(0x131), X(0x132), X(0x133), X(0x134), X(0x135), X(0x136), X(0x137), X(0x138), X(0x139), X(0x13a), X(0x13b), X(0x13c), X(0x13d), X(0x13e), X(0x13f),
    X(0x140), X(0x141), X(0x142), X(0x143), X(0x144), X(0x145), X(0x146), X(0x147), X(0x148), X(0x149), X(0x14a), X(0x14b), X(0x14c), X(0x14d), X(0x14e), X(0x14f),
    X(0x150), X(0x151), X(0x152), X(0x153), X(0x154), X(0x155), X(0x156), X(0x157), X(0x158), X(0x159), X(0x15a), X(0x15b), X(0x15c), X(0x15d), X(0x15e), X(0x15f),
    X(0x160), X(0x161), X(0x162), X(0x163), X(0x164), X(0x165), X(0x166), X(0x167), X(0x168), X(0x169), X(0x16a), X(0x16b), X(0x16c), X(0x16d), X(0x16e), X(0x16f),
    X(0x170), X(0x171), X(0x172), X(0x173), X(0x174), X(0x175), X(0x176), X(0x177), X(0x178), X(0x179), X(0x17a), X(0x17b), X(0x17c), X(0x17d), X(0x17e), X(0x17f),
    X(0x180), X(0x181), X(0x182), X(0x183), X(0x184), X(0x185), X(0x186), X(0x187), X(0x188), X(0x189), X(0x18a), X(0x18b), X(0x18c), X(0x18d), X(0x18e), X(0x18f),
    X(0x190), X(0x191), X(0x192), X(0x193), X(0x194), X(0x195), X(0x196), X(0x197), X(0x198), X(0x199), X(0x19a), X(0x19b), X(0x19c), X(0x19d), X(0x19e), X(0x19f),
    X(0x1a0), X(0x1a1), X(0x1a2), X(0x1a3), X(0x1a4), X(0x1a5), X(0x1a6), X(0x1a7), X(0x1a8), X(0x1a9), X(0x1aa), X(0x1ab), X(0x1ac), X(0x1ad), X(0x1ae), X(0x1af),
    X(0x1b0), X(0x1b1), X(0x1b2), X(0x1b3), X(0x1b4), X(0x1b5), X(0x1b6), X(0x1b7), X(0x1b8), X(0x1b9), X(0x1ba), X(0x1bb), X(0x1bc), X(0x1bd), X(0x1be), X(0x1bf),
    X(0x1c0), X(0x1c1), X(0x1c2), X(0x1c3), X(0x1c4), X(0x1c5), X(0x1c6), X(0x1c7), X(0x1c8), X(0x1c9), X(0x1ca), X(0x1cb), X(0x1cc), X(0x1cd), X(0x1ce), X(0x1cf),
    X(0x1d0), X(0x1d1), X(0x1d2), X(0x1d3), X(0x1d4), X(0x1d5), X(0x1d6), X(0x1d7), X(0x1d8), X(0x1d9), X(0x1da), X(0x1db), X(0x1dc), X(0x1dd), X(0x1de), X(0x1df),
    X(0x1e0), X(0x1e1), X(0x1e2), X(0x1e3), X(0x1e4), X(0x1e5), X(0x1e6), X(0x1e7), X(0x1e8), X(0x1e9), X(0x1ea), X(0x1eb), X(0x1ec), X(0x1ed), X(0x1ee), X(0x1ef),
    X(0x1f0), X(0x1f1), X(0x1f2), X(0x1f3), X(0x1f4), X(0x1f5), X(0x1f6), X(0x1f7), X(0x1f8), X(0x1f9), X(0x1fa), X(0x1fb), X(0x1fc), X(0x1fd), X(0x1fe), X(0x1ff),
};

#undef X

} /* extern "C" */<|MERGE_RESOLUTION|>--- conflicted
+++ resolved
@@ -739,55 +739,6 @@
     return buttons_debounced;
 }
 
-<<<<<<< HEAD
-/*****************************************/
-/* Flash reprogramming from bootloader   */
-/*****************************************/
-
-#ifdef PLATFORM_BOOTLOADER_SIZE
-
-extern uint32_t __real_vectors_start;
-extern uint32_t __StackTop;
-static volatile void *g_bootloader_exit_req;
-
-__attribute__((section(".time_critical.platform_rewrite_flash_page")))
-bool platform_rewrite_flash_page(uint32_t offset, uint8_t buffer[PLATFORM_FLASH_PAGE_SIZE])
-{
-    if (offset == PLATFORM_BOOTLOADER_SIZE)
-    {
-        if (buffer[3] != 0x20 || buffer[7] != 0x10)
-        {
-            logmsg("Invalid firmware file, starts with: ", bytearray(buffer, 16));
-            return false;
-        }
-    }
-
-    if (NVIC_GetEnableIRQ(USBCTRL_IRQ_IRQn))
-    {
-        logmsg("Disabling USB during firmware flashing");
-        NVIC_DisableIRQ(USBCTRL_IRQ_IRQn);
-        usb_hw->main_ctrl = 0;
-    }
-
-    dbgmsg("Writing flash at offset ", offset, " data ", bytearray(buffer, 4));
-    assert(offset % PLATFORM_FLASH_PAGE_SIZE == 0);
-    assert(offset >= PLATFORM_BOOTLOADER_SIZE);
-
-    // Avoid any mbed timer interrupts triggering during the flashing.
-    __disable_irq();
-
-    // For some reason any code executed after flashing crashes
-    // unless we disable the XIP cache.
-    // Not sure why this happens, as flash_range_program() is flushing
-    // the cache correctly.
-    // The cache is now enabled from bootloader start until it starts
-    // flashing, and again after reset to main firmware.
-    xip_ctrl_hw->ctrl = 0;
-
-    flash_range_erase(offset, PLATFORM_FLASH_PAGE_SIZE);
-    flash_range_program(offset, buffer, PLATFORM_FLASH_PAGE_SIZE);
-=======
->>>>>>> 146143b6
 
 
 /************************************/
