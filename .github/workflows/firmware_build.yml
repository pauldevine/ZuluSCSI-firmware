--- conflicted
+++ resolved
@@ -7,11 +7,7 @@
 
 jobs:
   build_firmware:
-<<<<<<< HEAD
-    name: RHC-internal
-=======
     name: RHC-internal-Z4
->>>>>>> 45f2a9e8
     runs-on: self-hosted
 #    name: Build firmware on Ubuntu 20.04
 #    runs-on: ubuntu-20.04
@@ -30,11 +26,7 @@
       - name: Build firmware
         run: |
           cd ZuluSCSI
-<<<<<<< HEAD
-          pio run -j 8 -ve ZuluSCSI_Pico_DaynaPORT
-=======
           pio run -v -j8
->>>>>>> 45f2a9e8
     
       - name: Rename firmware files
         run: |
